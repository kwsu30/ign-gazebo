\page distributedsimulation Distributed Simulation

## Goals

* Simulation can be distributed among 1 or more processes
* These processes can be running on the same machine or different ones
* These processes must be kept in sync
* Results can't be interpolated or missed
* We should reduce the amount of duplicate effort across processes

## High-Level design

Each `ign gazebo` instance has the ability to run with the `--network-role` flag.
When the flag is present, the instance attempts to join a distributed simulation
environment by utilizing `ign-transport`. Ign-transport is used to register and
track available peers, as well as synchronize clock and state among multiple
distributed environment participants.

Distributed environment participants can take one of the following roles.

* Primary - responsible for distributing work and synchronizing clocks among the
            other participants
* Secondary - responsible for receiving work from the primary instance and
              executing physics and sensor simulation.  Results are reported
              back to the Primary.

The distribution of simulation work utilizes the concept of performers in
order to set where physics simulation will occur. A performer is an additional
annotation in an SDF file which marks each model that will be a performer.
There can be 0 to N performers being simulated at an instance at a time.
Each level can only be simulated by one secondary at a time, so performers
in the same level are always in the same instance. If there are more levels
active than instances, multiple levels will be allocated to each secondary.

## Assumptions

* When executing in a distributed environment, each `ign gazebo` instance only
  has one `SimulationRunner` instance, which means that instance is incapable
  of simulating multiple worlds.

* Distributed lockstep - all simulation runners step at the same time. If a
  particular instance is running slower than the rest, it will have an
  impact on the total simulation throughput.

* Fixed secondaries - all simulation runners have to be defined ahead of time.
  If a secondary joins or leaves the graph after simulation has started, simulation
  will terminate.

## Execution flow

### Configuration and launch

<<<<<<< HEAD
Multiple `ign-gazebo` executables are started on the same local area network,
each with the `--network-role` flag set.
=======
Multiple `ign gazebo` executables are started on the same local area network,
each with the `--distributed` flag set.
>>>>>>> a24c2c14

#### Command line options

The primary instance will read several command line options to dictate its behavior.

* **--network-role=primary** - Dictates that the role of this
    participant is a Primary. Capitalization of "primary" is not important.
* **--network-secondaries=<N>** - The number of secondaries expected
    to join. Simulation will not begin until **N** secondaries have been
    discovered.

The secondary instances will only read the role command line option

* **--network-role=secondary** - Dictates that the role of this
    participant is a Secondary. Capitalization of "secondary" is not important.

#### Environment variables

**WARNING:** Environment variables for distributed simulation configuration
are deprecated in version 2.x.x of Ignition Gazebo. Please use the
command-line options instead.

The primary instance will read several environment variables to dictate its behavior.

* **IGN_GAZEBO_NETWORK_ROLE=PRIMARY** - Dictates that the role of this
    participant is a Primary. Capitalization of "primary" is not important.
* **IGN_GAZEBO_NETWORK_SECONDARIES=<N>** - The number of secondaries expected
    to join. Simulation will not begin until **N** secondaries have been
    discovered.

The secondary instances will only read the role environment variable

* **IGN_GAZEBO_NETWORK_ROLE=SECONDARY** - Dictates that the role of this
    participant is a Secondary. Capitalization of "secondary" is not important.

### Discovery

Once the `ign gazebo` instance is started, it will begin a process of
discovering peers in the network. Each peer will send an announcement in
the `/announce` topic when it joins or leaves the network, and also
periodically sends a heartbeat on `/heartbeat`.

Simulation is allowed to begin once each secondary has discovered the
primary and the primary has discovered the correct number of secondaries.

If at any time the primary or any secondaries leave the network, either
intentionally (through shutdown) or unintentionally (segfault or network
issues), then the rest of the simulation graph will get a signal and shut down
safely.

There are two possible signals that can be received. The first is an intentional
announcement from a network peer that it is shutting down. The second is when
a peer fails to receive a heartbeat from another peer after a specified
duration. Both of these signals will cause the termination of the simulation.

### Distribution

Performers are distributed across secondaries in a way that:

* Each level can only be simulated by one secondary at a time.
* The number of idle secondaries is minimized.

The primary keeps all performers loaded, but performs no physics simulation.

#### Initial

After discovery, the `NetworkManager` works on the initial distribution of
performers across the network graph according to the levels they're in.

1. Group performers according to the levels they're in.
1. Distribute levels across secondaries in a round-robin fashion.
1. Distribute remaining performers, which aren't in any levels, in a
round-robin fashion.

If there are more levels with performers than secondaries, then some secondaries
will receive multiple levels and performers. On the other hand, if performers
are located in less levels than secondaries, some secondaries will be left idle.

#### Redistribution

As simulation proceeds and performers move across levels, their affinities will
be updated as part of the message sent on the `/step` topic.

* If a performer enters a level which is being simulated by another secondary,
either the new or the old performer must be moved. The choice of who to move
is made in a way that the least performers need to be moved.

* When a performer enters a level that was empty, the performer is moved to an
idle secondary, if available.

As an example, consider a situation where there are:

* 3 secondaries: `S1`, `S2` and `S3`
* 3 levels: `L1`, `L2` and `L3`
* 3 performers: `P1`, `P2` and `P3`

Initially:

* Performer `P1` is in level `L1`, simulated by secondary `S1`.
* Performers `P2` and `P3` are in level `L2`, simulated by secondary `S2`.
* `L3` is empty.
* `S3` is idle.

Some possible moves, all starting from the initial situation:

* `P1` enters `L3`: no reassignments, `S1` is simulating `L3` and `S2` is
simulating `L2`.
* `P1` enters `L2`: `P1` is moved to `S2` and `S1` is idle.
* `P2` and `P3` enter `L1` at the exact same iteration: `P1` is moved
to `S2` and `S1` is idle.
* `P3` enters `L3`: `P3` is moved to `S3`.
* `P2` enters `L1`, `P2` is moved to `S1`.

### Stepping

Stepping happens in 2 stages: the primary update and the secondaries update,
according to the diagram below:

<img src="https://bytebucket.org/ignitionrobotics/ign-gazebo/raw/default/tutorials/files/distributed_step.png"/>

1. The primary publishes a `SimulationStep` message on the `/step` topic,
containing:

    * The current sim time, iteration, step size and paused state.
    * The latest secondary-to-performer affinity changes.
    * The updated state of all performers which are changing secondaries.

1. Each secondary receives the step message, and:

    * Loads / unloads performers according to the received affinities
    * Runs one simulation update iteration
    * Then publishes its updated  performer states on the `/step_ack` topic.

1. The primary waits until it gets step acks from all secondaries.

1. The primary runs a step update:

    * Update its state with the states received from secondaries.
    * The `LevelManager` checks for level changes according to these new states
    * The `SceneBroadcaster` plugin publishes an updated scene to the GUI
      for any level changes.

1. The primary initiates a new iteration.

### Interaction

All interaction with the simulation environment should happen via the same
topics that are used for non-distributed simulation, which should all be
provided by the primary. Therefore, play/pause and GUI functionality all
interact with the simulation primary instance, which in turn propagates the
commands to the secondaries.
<|MERGE_RESOLUTION|>--- conflicted
+++ resolved
@@ -50,13 +50,8 @@
 
 ### Configuration and launch
 
-<<<<<<< HEAD
-Multiple `ign-gazebo` executables are started on the same local area network,
+Multiple `ign gazebo` executables are started on the same local area network,
 each with the `--network-role` flag set.
-=======
-Multiple `ign gazebo` executables are started on the same local area network,
-each with the `--distributed` flag set.
->>>>>>> a24c2c14
 
 #### Command line options
 
