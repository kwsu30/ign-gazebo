--- conflicted
+++ resolved
@@ -25,12 +25,7 @@
             libignition-plugin-dev
             libignition-physics-dev
             libignition-tools-dev
-<<<<<<< HEAD
-            libignition-transport6-dev
-=======
             libignition-transport7-dev
-            libsdformat8-dev
->>>>>>> 1c5e3f56
             libignition-fuel-tools3-dev
           # libsdformat8-dev
           #  libignition-rendering-dev
