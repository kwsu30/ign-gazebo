/*
 * Copyright (C) 2018 Open Source Robotics Foundation
 *
 * Licensed under the Apache License, Version 2.0 (the "License");
 * you may not use this file except in compliance with the License.
 * You may obtain a copy of the License at
 *
 *     http://www.apache.org/licenses/LICENSE-2.0
 *
 * Unless required by applicable law or agreed to in writing, software
 * distributed under the License is distributed on an "AS IS" BASIS,
 * WITHOUT WARRANTIES OR CONDITIONS OF ANY KIND, either express or implied.
 * See the License for the specific language governing permissions and
 * limitations under the License.
 *
*/
#ifndef IGNITION_GAZEBO_CONVERSIONS_HH_
#define IGNITION_GAZEBO_CONVERSIONS_HH_

#include <ignition/msgs/axis.pb.h>
#include <ignition/msgs/geometry.pb.h>
#include <ignition/msgs/gui.pb.h>
#include <ignition/msgs/inertial.pb.h>
#include <ignition/msgs/light.pb.h>
#include <ignition/msgs/material.pb.h>
#include <ignition/msgs/sensor.pb.h>
#include <ignition/msgs/sensor_noise.pb.h>
#include <ignition/msgs/time.pb.h>

#include <chrono>

#include <ignition/common/Console.hh>
#include <ignition/math/Inertial.hh>
#include <sdf/Geometry.hh>
#include <sdf/Gui.hh>
#include <sdf/JointAxis.hh>
#include <sdf/Light.hh>
#include <sdf/Material.hh>
#include <sdf/Noise.hh>
#include <sdf/Sensor.hh>

#include "ignition/gazebo/config.hh"
#include "ignition/gazebo/Export.hh"

namespace ignition
{
  namespace gazebo
  {
    // Inline bracket to help doxygen filtering.
    inline namespace IGNITION_GAZEBO_VERSION_NAMESPACE {
    /// \brief Helper function that sets a mutable msgs::SensorNoise object
    /// to the values contained in a sdf::Noise object.
    /// \param[out] _msg SensorNoise message to set.
    /// \param[in] _sdf SDF Noise object.
    void set(msgs::SensorNoise *_msg, const sdf::Noise &_sdf);

    /// \brief Generic conversion from an SDF geometry to another type.
    /// \param[in] _in SDF geometry.
    /// \return Conversion result.
    /// \tparam Out Output type.
    template<class Out>
    Out convert(const sdf::Geometry &/*_in*/)
    {
      Out::ConversionNotImplemented;
    }

    /// \brief Specialized conversion from an SDF geometry to a geometry
    /// message.
    /// \param[in] _in SDF geometry.
    /// \return Geometry message.
    template<>
    msgs::Geometry convert(const sdf::Geometry &_in);

    /// \brief Generic conversion from a geometry message to another type.
    /// \param[in] _in Geometry message.
    /// \return Conversion result.
    /// \tparam Out Output type.
    template<class Out>
    Out convert(const msgs::Geometry &/*_in*/)
    {
      Out::ConversionNotImplemented;
    }

    /// \brief Specialized conversion from a geometry message to a geometry
    /// SDF object.
    /// \param[in] _in Geometry message.
    /// \return SDF geometry.
    template<>
    sdf::Geometry convert(const msgs::Geometry &_in);

    /// \brief Generic conversion from an SDF material to another type.
    /// \param[in] _in SDF material.
    /// \return Conversion result.
    /// \tparam Out Output type.
    template<class Out>
    Out convert(const sdf::Material &/*_in*/)
    {
      Out::ConversionNotImplemented;
    }

    /// \brief Specialized conversion from an SDF material to a material
    /// message.
    /// \param[in] _in SDF material.
    /// \return Material message.
    template<>
    msgs::Material convert(const sdf::Material &_in);

    /// \brief Generic conversion from a material message to another type.
    /// \param[in] _in Material message.
    /// \return Conversion result.
    /// \tparam Out Output type.
    template<class Out>
    Out convert(const msgs::Material &/*_in*/)
    {
      Out::ConversionNotImplemented;
    }

    /// \brief Specialized conversion from a material message to a material
    /// SDF object.
    /// \param[in] _in Material message.
    /// \return SDF material.
    template<>
    sdf::Material convert(const msgs::Material &_in);

    /// \brief Generic conversion from an SDF light to another type.
    /// \param[in] _in SDF light.
    /// \return Conversion result.
    /// \tparam Out Output type.
    template<class Out>
    Out convert(const sdf::Light &/*_in*/)
    {
      Out::ConversionNotImplemented;
    }

    /// \brief Specialized conversion from an SDF light to a light
    /// message.
    /// \param[in] _in SDF light.
    /// \return Light message.
    template<>
    msgs::Light convert(const sdf::Light &_in);

    /// \brief Generic conversion from an SDF gui to another type.
    /// \param[in] _in SDF gui.
    /// \return Conversion result.
    /// \tparam Out Output type.
    template<class Out>
    Out convert(const sdf::Gui &/*_in*/)
    {
      Out::ConversionNotImplemented;
    }

    /// \brief Specialized conversion from an SDF gui to a gui message.
    /// \param[in] _in SDF gui.
    /// \return Gui message.
    template<>
    msgs::GUI convert(const sdf::Gui &_in);

    /// \brief Generic conversion from a steady clock duration to another type.
    /// \param[in] _in Steady clock duration.
    /// \return Conversion result.
    /// \tparam Out Output type.
    template<class Out>
    Out convert(const std::chrono::steady_clock::duration &/*_in*/)
    {
      Out::ConversionNotImplemented;
    }

    /// \brief Specialized conversion from a steady clock duration to a time
    /// message.
    /// \param[in] _in Steady clock duration.
    /// \return Ignition time message.
    template<>
    msgs::Time convert(const std::chrono::steady_clock::duration &_in);

    /// \brief Generic conversion from a time message to another type.
    /// \param[in] _in Time message.
    /// \return Conversion result.
    /// \tparam Out Output type.
    template<class Out>
    Out convert(const msgs::Time &/*_in*/)
    {
      Out::ConversionNotImplemented;
    }

    /// \brief Specialized conversion from a time message to a steady clock
    /// duration.
    /// \param[in] _in Time message.
    /// \return Steady clock duration.
    template<>
    std::chrono::steady_clock::duration convert(const msgs::Time &_in);

    /// \brief Generic conversion from a math inertial to another type.
    /// \param[in] _in Math inertial.
    /// \return Conversion result.
    /// \tparam Out Output type.
    template<class Out>
    Out convert(const math::Inertiald &/*_in*/)
    {
      Out::ConversionNotImplemented;
    }

    /// \brief Specialized conversion from a math inertial to an inertial
    /// message.
    /// \param[in] _in Math inertial.
    /// \return Inertial message.
    template<>
    msgs::Inertial convert(const math::Inertiald &_in);

    /// \brief Generic conversion from an inertial message to another type.
    /// \param[in] _in Inertial message.
    /// \return Conversion result.
    /// \tparam Out Output type.
    template<class Out>
    Out convert(const msgs::Inertial &/*_in*/)
    {
      Out::ConversionNotImplemented;
    }

    /// \brief Specialized conversion from an inertial message to an inertial
    /// math object.
    /// \param[in] _in Inertial message.
    /// \return math inertial.
    template<>
    math::Inertiald convert(const msgs::Inertial &_in);

<<<<<<< HEAD
    /// \brief Generic conversion from an SDF Sensor to another type.
    /// \param[in] _in SDF Sensor.
    /// \return Conversion result.
    /// \tparam Out Output type.
    template<class Out>
    Out convert(const sdf::Sensor &/*_in*/)
=======
    /// \brief Generic conversion from an SDF joint axis to another type.
    /// \param[in] _in SDF joint axis.
    /// \return Conversion result.
    /// \tparam Out Output type.
    template<class Out>
    Out convert(const sdf::JointAxis &/*_in*/)
>>>>>>> e6a6bf51
    {
      Out::ConversionNotImplemented;
    }

<<<<<<< HEAD
    /// \brief Specialized conversion from an SDF sensor to a sensor
    /// message.
    /// \param[in] _in SDF geometry.
    /// \return Sensor message.
    template<>
    msgs::Sensor convert(const sdf::Sensor &_in);

    /// \brief Generic conversion from a sensor message to another type.
    /// \param[in] _in Sensor message.
    /// \return Conversion result.
    /// \tparam Out Output type.
    template<class Out>
    Out convert(const msgs::Sensor &/*_in*/)
=======
    /// \brief Specialized conversion from an SDF joint axis to an axis
    /// message.
    /// \param[in] _in SDF joint axis.
    /// \return Axis message.
    template<>
    msgs::Axis convert(const sdf::JointAxis &_in);

    /// \brief Generic conversion from an axis message to another type.
    /// \param[in] _in Axis message.
    /// \return Conversion result.
    /// \tparam Out Output type.
    template<class Out>
    Out convert(const msgs::Axis &/*_in*/)
>>>>>>> e6a6bf51
    {
      Out::ConversionNotImplemented;
    }

<<<<<<< HEAD
    /// \brief Specialized conversion from a sensor message to a sensor
    /// SDF object.
    /// \param[in] _in Sensor message.
    /// \return SDF sensor.
    template<>
    sdf::Sensor convert(const msgs::Sensor &_in);
    }

    /// \brief Generic conversion from a sensor noise message to another type.
    /// \param[in] _in SensorNoise message.
    /// \return Conversion result.
    /// \tparam Out Output type.
    template<class Out>
    Out convert(const msgs::SensorNoise &/*_in*/)
    {
      Out::ConversionNotImplemented;
=======
    /// \brief Specialized conversion from an axis message to a joint axis
    /// SDF object.
    /// \param[in] _in Axis message.
    /// \return SDF joint axis.
    template<>
    sdf::JointAxis convert(const msgs::Axis &_in);
>>>>>>> e6a6bf51
    }

    /// \brief Specialized conversion from a sensor noise message to a noise
    /// SDF object.
    /// \param[in] _in Sensor noise message.
    /// \return SDF noise.
    template<>
    sdf::Noise convert(const msgs::SensorNoise &_in);
  }
}
#endif<|MERGE_RESOLUTION|>--- conflicted
+++ resolved
@@ -223,26 +223,50 @@
     template<>
     math::Inertiald convert(const msgs::Inertial &_in);
 
-<<<<<<< HEAD
+    /// \brief Generic conversion from an SDF joint axis to another type.
+    /// \param[in] _in SDF joint axis.
+    /// \return Conversion result.
+    /// \tparam Out Output type.
+    template<class Out>
+    Out convert(const sdf::JointAxis &/*_in*/)
+    {
+      Out::ConversionNotImplemented;
+    }
+
+    /// \brief Specialized conversion from an SDF joint axis to an axis
+    /// message.
+    /// \param[in] _in SDF joint axis.
+    /// \return Axis message.
+    template<>
+    msgs::Axis convert(const sdf::JointAxis &_in);
+
+    /// \brief Generic conversion from an axis message to another type.
+    /// \param[in] _in Axis message.
+    /// \return Conversion result.
+    /// \tparam Out Output type.
+    template<class Out>
+    Out convert(const msgs::Axis &/*_in*/)
+    {
+      Out::ConversionNotImplemented;
+    }
+
+    /// \brief Specialized conversion from an axis message to a joint axis
+    /// SDF object.
+    /// \param[in] _in Axis message.
+    /// \return SDF joint axis.
+    template<>
+    sdf::JointAxis convert(const msgs::Axis &_in);
+
     /// \brief Generic conversion from an SDF Sensor to another type.
     /// \param[in] _in SDF Sensor.
     /// \return Conversion result.
     /// \tparam Out Output type.
     template<class Out>
     Out convert(const sdf::Sensor &/*_in*/)
-=======
-    /// \brief Generic conversion from an SDF joint axis to another type.
-    /// \param[in] _in SDF joint axis.
-    /// \return Conversion result.
-    /// \tparam Out Output type.
-    template<class Out>
-    Out convert(const sdf::JointAxis &/*_in*/)
->>>>>>> e6a6bf51
-    {
-      Out::ConversionNotImplemented;
-    }
-
-<<<<<<< HEAD
+    {
+      Out::ConversionNotImplemented;
+    }
+
     /// \brief Specialized conversion from an SDF sensor to a sensor
     /// message.
     /// \param[in] _in SDF geometry.
@@ -256,26 +280,10 @@
     /// \tparam Out Output type.
     template<class Out>
     Out convert(const msgs::Sensor &/*_in*/)
-=======
-    /// \brief Specialized conversion from an SDF joint axis to an axis
-    /// message.
-    /// \param[in] _in SDF joint axis.
-    /// \return Axis message.
-    template<>
-    msgs::Axis convert(const sdf::JointAxis &_in);
-
-    /// \brief Generic conversion from an axis message to another type.
-    /// \param[in] _in Axis message.
-    /// \return Conversion result.
-    /// \tparam Out Output type.
-    template<class Out>
-    Out convert(const msgs::Axis &/*_in*/)
->>>>>>> e6a6bf51
-    {
-      Out::ConversionNotImplemented;
-    }
-
-<<<<<<< HEAD
+    {
+      Out::ConversionNotImplemented;
+    }
+
     /// \brief Specialized conversion from a sensor message to a sensor
     /// SDF object.
     /// \param[in] _in Sensor message.
@@ -292,14 +300,6 @@
     Out convert(const msgs::SensorNoise &/*_in*/)
     {
       Out::ConversionNotImplemented;
-=======
-    /// \brief Specialized conversion from an axis message to a joint axis
-    /// SDF object.
-    /// \param[in] _in Axis message.
-    /// \return SDF joint axis.
-    template<>
-    sdf::JointAxis convert(const msgs::Axis &_in);
->>>>>>> e6a6bf51
     }
 
     /// \brief Specialized conversion from a sensor noise message to a noise
@@ -308,6 +308,7 @@
     /// \return SDF noise.
     template<>
     sdf::Noise convert(const msgs::SensorNoise &_in);
+    }
   }
 }
 #endif