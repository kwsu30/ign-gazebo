--- conflicted
+++ resolved
@@ -14,17 +14,6 @@
       <real_time_factor>1.0</real_time_factor>
     </physics>
     <plugin
-<<<<<<< HEAD
-      filename="libignition-gazebo2-physics-system.so"
-      name="ignition::gazebo::systems::Physics">
-    </plugin>
-    <plugin
-      filename="libignition-gazebo2-user-commands-system.so"
-      name="ignition::gazebo::systems::UserCommands">
-    </plugin>
-    <plugin
-      filename="libignition-gazebo2-scene-broadcaster-system.so"
-=======
       filename="libignition-gazebo-physics-system.so"
       name="ignition::gazebo::systems::Physics">
     </plugin>
@@ -34,7 +23,6 @@
     </plugin>
     <plugin
       filename="libignition-gazebo-scene-broadcaster-system.so"
->>>>>>> 0e52e572
       name="ignition::gazebo::systems::SceneBroadcaster">
     </plugin>
 
@@ -351,11 +339,7 @@
       </joint>
 
       <plugin
-<<<<<<< HEAD
-        filename="libignition-gazebo2-pose-publisher-system.so"
-=======
         filename="libignition-gazebo-pose-publisher-system.so"
->>>>>>> 0e52e572
         name="ignition::gazebo::systems::PosePublisher">
         <publish_link_pose>true</publish_link_pose>
         <publish_collision_pose>false</publish_collision_pose>
