#!/usr/bin/env bash

DIR="$( cd "$( dirname "${BASH_SOURCE[0]}" )" >/dev/null 2>&1 && pwd )"

ign-gazebo -v 4 --network-role=primary --network-secondaries=2 -f $DIR/primary.sdf

# Ignition Gazebo 1.x.x and 2.x.x support using environment variables to
# configure distributed simulation. This capability is deprecated in
# version 2.x.x, and removed in verion 3.x.x of Inition Gazebo. Please use the
# --network-role and --network-secondaries command line options instead.

# export IGN_GAZEBO_NETWORK_ROLE="PRIMARY"
# export IGN_GAZEBO_NETWORK_SECONDARIES=3
# ign-gazebo -v 4 --distributed -f $DIR/primary.sdf

<<<<<<< HEAD
# --levels is implied by --distributed
ign-gazebo -v 4 -z 100000000 --distributed -f $DIR/primary.sdf
=======
>>>>>>> 5ed5f827
<|MERGE_RESOLUTION|>--- conflicted
+++ resolved
@@ -2,7 +2,8 @@
 
 DIR="$( cd "$( dirname "${BASH_SOURCE[0]}" )" >/dev/null 2>&1 && pwd )"
 
-ign-gazebo -v 4 --network-role=primary --network-secondaries=2 -f $DIR/primary.sdf
+# --levels is implied by --network-role
+ign-gazebo -v 4 -z 100000000 --network-role=primary --network-secondaries=2 -f $DIR/primary.sdf
 
 # Ignition Gazebo 1.x.x and 2.x.x support using environment variables to
 # configure distributed simulation. This capability is deprecated in
@@ -13,8 +14,3 @@
 # export IGN_GAZEBO_NETWORK_SECONDARIES=3
 # ign-gazebo -v 4 --distributed -f $DIR/primary.sdf
 
-<<<<<<< HEAD
-# --levels is implied by --distributed
-ign-gazebo -v 4 -z 100000000 --distributed -f $DIR/primary.sdf
-=======
->>>>>>> 5ed5f827
