--- conflicted
+++ resolved
@@ -1,25 +1,19 @@
 ## Ignition Gazebo 2.x
 
-<<<<<<< HEAD
-### Ignition Gazebo 2.4.X
+### Ignition Gazebo 2.X.X
+
+1.  Improve performance of Pose Publisher
+   * [Pull Request 392](https://bitbucket.org/ignitionrobotics/ign-gazebo/pull-requests/392)
 
 1. Fix distributed sim
     * [Pull Request 385](https://bitbucket.org/ignitionrobotics/ign-gazebo/pull-requests/385)
 
-### Ignition Gazebo 2.4.0 (2019-07-17)
-=======
-### Ignition Gazebo 2.X.X
-
-1.  Improve performance of Pose Publisher
-   * [Pull Request 392](https://bitbucket.org/ignitionrobotics/ign-gazebo/pull-requests/392)
-
 ### Ignition Gazebo 2.5.0
 
 1. The LinearBatteryPlugin system publishes battery state
    * [Pull Request 388](https://bitbucket.org/ignitionrobotics/ign-gazebo/pull-requests/388)
 
-### Ignition Gazebo 2.4.0
->>>>>>> 4eb4a8b0
+### Ignition Gazebo 2.4.0 (2019-07-17)
 
 1. Bundle scene updates in sensor system
     * [Pull Request 386](https://bitbucket.org/ignitionrobotics/ign-gazebo/pull-requests/386)
