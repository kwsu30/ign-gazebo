\page tutorials Tutorials

Welcome to the Ignition @IGN_DESIGNATION_CAP@ tutorials. These tutorials
will guide you through the process of understanding the capabilities of the
Ignition @IGN_DESIGNATION_CAP@ library and how to use the library effectively.


**Tutorials**

* \subpage terminology "Terminology": List of terms used across the documentation
* \subpage createsystemplugins "Create System Plugins": Programmatically access simulation using C++ plugins
* \subpage levels "Levels": Load entities on demand in large environments
* \subpage distributedsimulation "Distributed Simulation": Spread simulation across several processes
* \subpage migrationplugins "Migration from Gazebo-classic: plugins": Walk through the differences between writing plugins for Gazebo-classic and Ignition Gazebo
* \subpage ardupilot "Migration Case Study": Migrating the ArduPilot ModelPlugin from Classic Gazebo to Ignition Gazebo.
* \subpage resources "Finding resources": The different ways in which Ignition looks for files
* \subpage log "Logging": Record and play back time series of world state.
* \subpage battery "Battery": Keep track of battery charge on robot models
* \subpage debugging "Debugging": Information about debugging Gazebo.
<<<<<<< HEAD
* \subpage detachablejoints "Detachable Joints": Creating models that start off rigidly attached and then get detached during simulation
=======
* \subpage pointcloud "Converting a Point Cloud to a 3D Model": Turn point cloud data into 3D models for use in simulations
* \subpage meshtofuel "Importing a Mesh to Fuel": Build a model directory around a mesh so it can be added to the Ignition Fuel app.
>>>>>>> 375730d8

## License

The code associated with this documentation is licensed under an [Apache 2.0 License](https://www.apache.org/licenses/LICENSE-2.0).

This documentation is licensed under a [Creative Commons Attribution 4.0 International License](http://creativecommons.org/licenses/by/4.0/).<|MERGE_RESOLUTION|>--- conflicted
+++ resolved
@@ -17,12 +17,9 @@
 * \subpage log "Logging": Record and play back time series of world state.
 * \subpage battery "Battery": Keep track of battery charge on robot models
 * \subpage debugging "Debugging": Information about debugging Gazebo.
-<<<<<<< HEAD
-* \subpage detachablejoints "Detachable Joints": Creating models that start off rigidly attached and then get detached during simulation
-=======
 * \subpage pointcloud "Converting a Point Cloud to a 3D Model": Turn point cloud data into 3D models for use in simulations
 * \subpage meshtofuel "Importing a Mesh to Fuel": Build a model directory around a mesh so it can be added to the Ignition Fuel app.
->>>>>>> 375730d8
+* \subpage detachablejoints "Detachable Joints": Creating models that start off rigidly attached and then get detached during simulation
 
 ## License
 
