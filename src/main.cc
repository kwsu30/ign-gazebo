--- conflicted
+++ resolved
@@ -222,23 +222,12 @@
     }
   }
 
-<<<<<<< HEAD
-    if (FLAGS_levels)
-    {
-      igndbg << "Using the level system\n";
-      serverConfig.SetUseLevels(true);
-    }
-
-    // Run only the server (headless)
-    if (FLAGS_s)
-=======
   // Run the GUI
   pid_t  guiPid;
   if (!FLAGS_s)
   {
     guiPid = fork();
     if (guiPid == 0)
->>>>>>> e0499223
     {
       // remove client from foreground process group
       setpgid(guiPid, 0);
