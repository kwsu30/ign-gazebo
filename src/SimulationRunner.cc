--- conflicted
+++ resolved
@@ -357,308 +357,8 @@
 }
 
 //////////////////////////////////////////////////
-<<<<<<< HEAD
-Entity SimulationRunner::CreateEntities(const sdf::World *_world)
-{
-  IGN_PROFILE("SimulationRunner::CreateEntities(sdf::World)");
-  // World entity
-  Entity worldEntity = this->entityCompMgr.CreateEntity();
-
-  // World components
-  this->entityCompMgr.CreateComponent(worldEntity, components::World());
-  this->entityCompMgr.CreateComponent(worldEntity,
-      components::Name(_world->Name()));
-
-  // Models
-  for (uint64_t modelIndex = 0; modelIndex < _world->ModelCount();
-      ++modelIndex)
-  {
-    auto model = _world->ModelByIndex(modelIndex);
-    auto modelEntity = this->CreateEntities(model);
-
-    this->entityCompMgr.CreateComponent(modelEntity,
-        components::ParentEntity(worldEntity));
-  }
-
-  // Lights
-  for (uint64_t lightIndex = 0; lightIndex < _world->LightCount();
-      ++lightIndex)
-  {
-    auto light = _world->LightByIndex(lightIndex);
-    auto lightEntity = this->CreateEntities(light);
-
-    this->entityCompMgr.CreateComponent(lightEntity,
-        components::ParentEntity(worldEntity));
-  }
-
-  this->LoadPlugins(_world->Element(), worldEntity);
-
-  return worldEntity;
-}
-
-//////////////////////////////////////////////////
-Entity SimulationRunner::CreateEntities(const sdf::Model *_model)
-{
-  IGN_PROFILE("SimulationRunner::CreateEntities(sdf::Model)");
-  // Entity
-  Entity modelEntity = this->entityCompMgr.CreateEntity();
-
-  // Components
-  this->entityCompMgr.CreateComponent(modelEntity, components::Model());
-  this->entityCompMgr.CreateComponent(modelEntity,
-      components::Pose(_model->Pose()));
-  this->entityCompMgr.CreateComponent(modelEntity,
-      components::Name(_model->Name()));
-  this->entityCompMgr.CreateComponent(modelEntity,
-      components::Static(_model->Static()));
-
-  // NOTE: Pose components of links, visuals, and collisions are expressed in
-  // the parent frame until we get frames working.
-
-  // Links
-  for (uint64_t linkIndex = 0; linkIndex < _model->LinkCount();
-      ++linkIndex)
-  {
-    auto link = _model->LinkByIndex(linkIndex);
-    auto linkEntity = this->CreateEntities(link);
-
-    this->entityCompMgr.CreateComponent(linkEntity,
-        components::ParentEntity(modelEntity));
-    if (linkIndex == 0)
-    {
-      this->entityCompMgr.CreateComponent(linkEntity,
-          components::CanonicalLink());
-    }
-  }
-
-  // Joints
-  for (uint64_t jointIndex = 0; jointIndex < _model->JointCount();
-      ++jointIndex)
-  {
-    auto joint = _model->JointByIndex(jointIndex);
-    auto linkEntity = this->CreateEntities(joint);
-
-    this->entityCompMgr.CreateComponent(linkEntity,
-        components::ParentEntity(modelEntity));
-  }
-
-  // Model plugins
-  this->LoadPlugins(_model->Element(), modelEntity);
-
-  return modelEntity;
-}
-
-//////////////////////////////////////////////////
-Entity SimulationRunner::CreateEntities(const sdf::Light *_light)
-{
-  IGN_PROFILE("SimulationRunner::CreateEntities(sdf::Light)");
-  // Entity
-  Entity lightEntity = this->entityCompMgr.CreateEntity();
-
-  // Components
-  this->entityCompMgr.CreateComponent(lightEntity, components::Light(*_light));
-  this->entityCompMgr.CreateComponent(lightEntity,
-      components::Pose(_light->Pose()));
-  this->entityCompMgr.CreateComponent(lightEntity,
-      components::Name(_light->Name()));
-
-  return lightEntity;
-}
-
-//////////////////////////////////////////////////
-Entity SimulationRunner::CreateEntities(const sdf::Link *_link)
-{
-  IGN_PROFILE("SimulationRunner::CreateEntities(sdf::Link)");
-  // Entity
-  Entity linkEntity = this->entityCompMgr.CreateEntity();
-
-  // Components
-  this->entityCompMgr.CreateComponent(linkEntity, components::Link());
-  this->entityCompMgr.CreateComponent(linkEntity,
-      components::Pose(_link->Pose()));
-  this->entityCompMgr.CreateComponent(linkEntity,
-      components::Name(_link->Name()));
-  this->entityCompMgr.CreateComponent(linkEntity,
-      components::Inertial(_link->Inertial()));
-
-  // Visuals
-  for (uint64_t visualIndex = 0; visualIndex < _link->VisualCount();
-      ++visualIndex)
-  {
-    auto visual = _link->VisualByIndex(visualIndex);
-    auto visualEntity = this->CreateEntities(visual);
-
-    this->entityCompMgr.CreateComponent(visualEntity,
-        components::ParentEntity(linkEntity));
-  }
-
-  // Collisions
-  for (uint64_t collisionIndex = 0; collisionIndex < _link->CollisionCount();
-      ++collisionIndex)
-  {
-    auto collision = _link->CollisionByIndex(collisionIndex);
-    auto collisionEntity = this->CreateEntities(collision);
-
-    this->entityCompMgr.CreateComponent(collisionEntity,
-        components::ParentEntity(linkEntity));
-  }
-
-  // Lights
-  for (uint64_t lightIndex = 0; lightIndex < _link->LightCount();
-      ++lightIndex)
-  {
-    auto light = _link->LightByIndex(lightIndex);
-    auto lightEntity = this->CreateEntities(light);
-
-    this->entityCompMgr.CreateComponent(lightEntity,
-        components::ParentEntity(linkEntity));
-  }
-
-  // Sensors
-  for (uint64_t sensorIndex = 0; sensorIndex < _link->SensorCount();
-      ++sensorIndex)
-  {
-    auto sensor = _link->SensorByIndex(sensorIndex);
-    auto sensorEntity = this->CreateEntities(sensor);
-
-    this->entityCompMgr.CreateComponent(sensorEntity,
-        components::ParentEntity(linkEntity));
-  }
-
-  return linkEntity;
-}
-
-//////////////////////////////////////////////////
-Entity SimulationRunner::CreateEntities(const sdf::Joint *_joint)
-{
-  IGN_PROFILE("SimulationRunner::CreateEntities(sdf::Joint)");
-  // Entity
-  Entity jointEntity = this->entityCompMgr.CreateEntity();
-
-  // Components
-  this->entityCompMgr.CreateComponent(jointEntity,
-      components::Joint());
-  this->entityCompMgr.CreateComponent(jointEntity,
-      components::JointType(_joint->Type()));
-
-  if (_joint->Axis(0))
-  {
-    this->entityCompMgr.CreateComponent(jointEntity,
-        components::JointAxis(*_joint->Axis(0)));
-  }
-
-  if (_joint->Axis(1))
-  {
-    this->entityCompMgr.CreateComponent(jointEntity,
-        components::JointAxis2(*_joint->Axis(1)));
-  }
-
-  this->entityCompMgr.CreateComponent(jointEntity,
-      components::Pose(_joint->Pose()));
-  this->entityCompMgr.CreateComponent(jointEntity ,
-      components::Name(_joint->Name()));
-  this->entityCompMgr.CreateComponent(jointEntity ,
-      components::ThreadPitch(_joint->ThreadPitch()));
-  this->entityCompMgr.CreateComponent(jointEntity,
-      components::ParentLinkName(_joint->ParentLinkName()));
-  this->entityCompMgr.CreateComponent(jointEntity,
-      components::ChildLinkName(_joint->ChildLinkName()));
-
-  return jointEntity;
-}
-
-//////////////////////////////////////////////////
-Entity SimulationRunner::CreateEntities(const sdf::Visual *_visual)
-{
-  IGN_PROFILE("SimulationRunner::CreateEntities(sdf::Visual)");
-  // Entity
-  Entity visualEntity = this->entityCompMgr.CreateEntity();
-
-  // Components
-  this->entityCompMgr.CreateComponent(visualEntity, components::Visual());
-  this->entityCompMgr.CreateComponent(visualEntity,
-      components::Pose(_visual->Pose()));
-  this->entityCompMgr.CreateComponent(visualEntity,
-      components::Name(_visual->Name()));
-
-  if (_visual->Geom())
-  {
-    const sdf::Geometry *geom = _visual->Geom();
-
-    this->entityCompMgr.CreateComponent(visualEntity,
-        components::Geometry(*geom));
-  }
-
-  // \todo(louise) Populate with default material if undefined
-  if (_visual->Material())
-  {
-    this->entityCompMgr.CreateComponent(visualEntity,
-        components::Material(*_visual->Material()));
-  }
-
-  return visualEntity;
-}
-
-//////////////////////////////////////////////////
-Entity SimulationRunner::CreateEntities(const sdf::Collision *_collision)
-{
-  // Entity
-  Entity collisionEntity = this->entityCompMgr.CreateEntity();
-
-  // Components
-  this->entityCompMgr.CreateComponent(collisionEntity,
-      components::Collision());
-  this->entityCompMgr.CreateComponent(collisionEntity,
-      components::Pose(_collision->Pose()));
-  this->entityCompMgr.CreateComponent(collisionEntity,
-      components::Name(_collision->Name()));
-
-  if (_collision->Geom())
-  {
-    this->entityCompMgr.CreateComponent(collisionEntity,
-        components::Geometry(*_collision->Geom()));
-  }
-
-  return collisionEntity;
-}
-
-//////////////////////////////////////////////////
-Entity SimulationRunner::CreateEntities(const sdf::Sensor *_sensor)
-{
-  // Entity
-  Entity sensorEntity = this->entityCompMgr.CreateEntity();
-
-  // Components
-  this->entityCompMgr.CreateComponent(sensorEntity,
-      components::Sensor());
-  this->entityCompMgr.CreateComponent(sensorEntity,
-      components::Pose(_sensor->Pose()));
-  this->entityCompMgr.CreateComponent(sensorEntity,
-      components::Name(_sensor->Name()));
-
-  if (_sensor->Type() == sdf::SensorType::CAMERA)
-  {
-    auto elem = _sensor->Element();
-
-    this->entityCompMgr.CreateComponent(sensorEntity,
-        components::Camera(elem));
-  }
-  else
-  {
-    ignwarn << "Sensor type [" << static_cast<int>(_sensor->Type())
-            << "] not supported yet." << std::endl;
-  }
-
-  return sensorEntity;
-}
-
-//////////////////////////////////////////////////
-void SimulationRunner::LoadPlugins(const sdf::ElementPtr &_sdf,
-    const Entity _entity)
-=======
 void SimulationRunner::LoadPlugins(const Entity _entity,
     const sdf::ElementPtr &_sdf)
->>>>>>> 34dc77a0
 {
   if (!_sdf->HasElement("plugin"))
     return;
