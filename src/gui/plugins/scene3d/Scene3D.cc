/*
 * Copyright (C) 2019 Open Source Robotics Foundation
 *
 * Licensed under the Apache License, Version 2.0 (the "License");
 * you may not use this file except in compliance with the License.
 * You may obtain a copy of the License at
 *
 *     http://www.apache.org/licenses/LICENSE-2.0
 *
 * Unless required by applicable law or agreed to in writing, software
 * distributed under the License is distributed on an "AS IS" BASIS,
 * WITHOUT WARRANTIES OR CONDITIONS OF ANY KIND, either express or implied.
 * See the License for the specific language governing permissions and
 * limitations under the License.
 *
*/

<<<<<<< HEAD
#include <condition_variable>
=======
#include "Scene3D.hh"

#include <algorithm>
>>>>>>> 2f76de8f
#include <cmath>
#include <limits>
#include <map>
#include <mutex>
#include <sstream>
#include <string>
#include <utility>
#include <vector>

#include <sdf/Link.hh>
#include <sdf/Model.hh>
#include <sdf/Root.hh>
#include <sdf/Visual.hh>

#include <ignition/common/Animation.hh>
#include <ignition/common/Console.hh>
#include <ignition/common/KeyFrame.hh>
#include <ignition/common/MeshManager.hh>
#include <ignition/common/Profiler.hh>
#include <ignition/common/Uuid.hh>
#include <ignition/common/VideoEncoder.hh>

#include <ignition/plugin/Register.hh>

#include <ignition/math/Vector2.hh>
#include <ignition/math/Vector3.hh>

#include <ignition/rendering/Image.hh>
#include <ignition/rendering/OrbitViewController.hh>
#include <ignition/rendering/RayQuery.hh>
#include <ignition/rendering/RenderEngine.hh>
#include <ignition/rendering/RenderingIface.hh>
#include <ignition/rendering/Scene.hh>
#include <ignition/rendering/TransformController.hh>

#include <ignition/transport/Node.hh>

#include <ignition/gui/Conversions.hh>
#include <ignition/gui/Application.hh>
#include <ignition/gui/MainWindow.hh>

#include "ignition/gazebo/components/Name.hh"
#include "ignition/gazebo/components/RenderEngineGuiPlugin.hh"
#include "ignition/gazebo/components/World.hh"
#include "ignition/gazebo/EntityComponentManager.hh"
#include "ignition/gazebo/gui/GuiEvents.hh"
#include "ignition/gazebo/rendering/RenderUtil.hh"

<<<<<<< HEAD
#include "Scene3D.hh"

/// \brief condition variable for lockstepping video recording
/// todo(anyone) avoid using a global condition variable when we support
/// multiple viewports in the future.
std::condition_variable g_renderCv;

=======
>>>>>>> 2f76de8f
Q_DECLARE_METATYPE(std::string)

namespace ignition
{
namespace gazebo
{
inline namespace IGNITION_GAZEBO_VERSION_NAMESPACE {
  /// \brief Helper to store selection requests to be handled in the render
  /// thread by `IgnRenderer::HandleEntitySelection`.
  struct SelectionHelper
  {
    /// \brief Entity to be selected
    Entity selectEntity{kNullEntity};

    /// \brief Deselect all entities
    bool deselectAll{false};

    /// \brief True to send an event and notify all widgets
    bool sendEvent{false};
  };

  //
  /// \brief Helper class for animating a user camera to move to a target entity
  /// todo(anyone) Move this functionality to rendering::Camera class in
  /// ign-rendering3
  class MoveToHelper
  {
    /// \brief Move the camera to look at the specified target
    /// param[in] _camera Camera to be moved
    /// param[in] _target Target to look at
    /// param[in] _duration Duration of the move to animation, in seconds.
    /// param[in] _onAnimationComplete Callback function when animation is
    /// complete
    public: void MoveTo(const rendering::CameraPtr &_camera,
        const rendering::NodePtr &_target, double _duration,
        std::function<void()> _onAnimationComplete);

    /// \brief Move the camera to the specified pose.
    /// param[in] _camera Camera to be moved
    /// param[in] _target Pose to move to
    /// param[in] _duration Duration of the move to animation, in seconds.
    /// param[in] _onAnimationComplete Callback function when animation is
    /// complete
    public: void MoveTo(const rendering::CameraPtr &_camera,
        const math::Pose3d &_target, double _duration,
        std::function<void()> _onAnimationComplete);

    /// \brief Move the camera to look at the specified target
    /// param[in] _camera Camera to be moved
    /// param[in] _direction The pose to assume relative to the entit(y/ies),
    /// (0, 0, 0) indicates to return the camera back to the home pose
    /// originally loaded in from the sdf.
    /// param[in] _duration Duration of the move to animation, in seconds.
    /// param[in] _onAnimationComplete Callback function when animation is
    /// complete
    public: void LookDirection(const rendering::CameraPtr &_camera,
        const math::Vector3d &_direction, const math::Vector3d &_lookAt,
        double _duration, std::function<void()> _onAnimationComplete);

    /// \brief Add time to the animation.
    /// \param[in] _time Time to add in seconds
    public: void AddTime(double _time);

    /// \brief Get whether the move to helper is idle, i.e. no animation
    /// is being executed.
    /// \return True if idle, false otherwise
    public: bool Idle() const;

    /// \brief Set the initial camera pose
    /// param[in] _pose The init pose of the camera
    public: void SetInitCameraPose(const math::Pose3d &_pose);

    /// \brief Pose animation object
    public: std::unique_ptr<common::PoseAnimation> poseAnim;

    /// \brief Pointer to the camera being moved
    public: rendering::CameraPtr camera;

    /// \brief Callback function when animation is complete.
    public: std::function<void()> onAnimationComplete;

    /// \brief Initial pose of the camera used for view angles
    public: math::Pose3d initCameraPose;
  };

  /// \brief Private data class for IgnRenderer
  class IgnRendererPrivate
  {
    /// \brief Flag to indicate if mouse event is dirty
    public: bool mouseDirty = false;

    /// \brief Flag to indicate if hover event is dirty
    public: bool hoverDirty = false;

    /// \brief Mouse event
    public: common::MouseEvent mouseEvent;

    /// \brief Key event
    public: common::KeyEvent keyEvent;

    /// \brief Mouse move distance since last event.
    public: math::Vector2d drag;

    /// \brief Mutex to protect mouse events
    public: std::mutex mutex;

    /// \brief User camera
    public: rendering::CameraPtr camera;

    /// \brief Camera orbit controller
    public: rendering::OrbitViewController viewControl;

    /// \brief Transform controller for models
    public: rendering::TransformController transformControl;

    /// \brief Transform space: local or world
    public: rendering::TransformSpace transformSpace =
        rendering::TransformSpace::TS_LOCAL;

    /// \brief Transform mode: none, translation, rotation, or scale
    public: rendering::TransformMode transformMode =
        rendering::TransformMode::TM_NONE;

    /// \brief True to record a video from the user camera
    public: bool recordVideo = false;

    /// \brief Video encoding format
    public: std::string recordVideoFormat;

    /// \brief Path to save the recorded video
    public: std::string recordVideoSavePath;

    /// \brief Use sim time as timestamp during video recording
    /// By default (false), video encoding is done using real time.
    public: bool recordVideoUseSimTime = false;

    /// \brief Lockstep gui with ECM when recording
    public: bool recordVideoLockstep = false;

    /// \brief Video recorder bitrate (bps)
    public: unsigned int recordVideoBitrate = 2070000;

    /// \brief Previous camera update time during video recording
    /// only used in lockstep mode and recording in sim time.
    public: std::chrono::steady_clock::time_point recordVideoUpdateTime;

    /// \brief Start tiem of video recording
    public: std::chrono::steady_clock::time_point recordStartTime;

    /// \brief Camera pose publisher
    public: transport::Node::Publisher recorderStatsPub;

    /// \brief Target to move the user camera to
    public: std::string moveToTarget;

    /// \brief Helper object to move user camera
    public: MoveToHelper moveToHelper;

    /// \brief Helper object to select entities. Only the latest selection
    /// request is kept.
    public: SelectionHelper selectionHelper;

    /// \brief Target to follow
    public: std::string followTarget;

    /// \brief Wait for follow target
    public: bool followTargetWait = false;

    /// \brief Offset of camera from taget being followed
    public: math::Vector3d followOffset = math::Vector3d(-5, 0, 3);

    /// \brief Flag to indicate the follow offset needs to be updated
    public: bool followOffsetDirty = false;

    /// \brief Follow P gain
    public: double followPGain = 0.01;

    /// \brief True follow the target at an offset that is in world frame,
    /// false to follow in target's local frame
    public: bool followWorldFrame = false;

    /// \brief Flag for indicating whether we are in view angle mode or not
    public: bool viewAngle = false;

    /// \brief Flag for indicating whether we are spawning or not.
    public: bool isSpawning = false;

    /// \brief Flag for indicating whether the user is currently placing a
    /// resource with the shapes plugin or not
    public: bool isPlacing = false;

    /// \brief The SDF string of the resource to be used with plugins that spawn
    /// entities.
    public: std::string spawnSdfString;

    /// \brief Path of an SDF file, to be used with plugins that spawn entities.
    public: std::string spawnSdfPath;

    /// \brief The pose of the spawn preview.
    public: ignition::math::Pose3d spawnPreviewPose =
            ignition::math::Pose3d::Zero;

    /// \brief The currently hovered mouse position in screen coordinates
    public: math::Vector2i mouseHoverPos = math::Vector2i::Zero;

    /// \brief The visual generated from the spawnSdfString / spawnSdfPath
    public: rendering::VisualPtr spawnPreview = nullptr;

    /// \brief A record of the ids currently used by the entity spawner
    /// for easy deletion of visuals later
    public: std::vector<Entity> previewIds;

    /// \brief The pose set during a view angle button press that holds
    /// the pose the camera should assume relative to the entit(y/ies).
    /// The vector (0, 0, 0) indicates to return the camera back to the home
    /// pose originally loaded from the sdf.
    public: math::Vector3d viewAngleDirection = math::Vector3d::Zero;

    /// \brief The pose set from the move to pose service.
    public: std::optional<math::Pose3d> moveToPoseValue;

    /// \brief Last move to animation time
    public: std::chrono::time_point<std::chrono::system_clock> prevMoveToTime;

    /// \brief Image from user camera
    public: rendering::Image cameraImage;

    /// \brief Video encoder
    public: common::VideoEncoder videoEncoder;

    /// \brief Ray query for mouse clicks
    public: rendering::RayQueryPtr rayQuery;

    /// \brief View control focus target
    public: math::Vector3d target;

    /// \brief Rendering utility
    public: RenderUtil renderUtil;

    /// \brief Transport node for making transform control requests
    public: transport::Node node;

    /// \brief Name of service for setting entity pose
    public: std::string poseCmdService;

    /// \brief Name of service for creating entity
    public: std::string createCmdService;

    /// \brief The starting world pose of a clicked visual.
    public: ignition::math::Vector3d startWorldPos = math::Vector3d::Zero;

    /// \brief Flag to keep track of world pose setting used
    /// for button translating.
    public: bool isStartWorldPosSet = false;

    /// \brief Where the mouse left off - used to continue translating
    /// smoothly when switching axes through keybinding and clicking
    /// Updated on an x, y, or z, press or release and a mouse press
    public: math::Vector2i mousePressPos = math::Vector2i::Zero;

    /// \brief Flag to indicate whether the x key is currently being pressed
    public: bool xPressed = false;

    /// \brief Flag to indicate whether the y key is currently being pressed
    public: bool yPressed = false;

    /// \brief Flag to indicate whether the z key is currently being pressed
    public: bool zPressed = false;

    /// \brief ID of thread where render calls can be made.
    public: std::thread::id renderThreadId;

    /// \brief The xyz values by which to snap the object.
    public: math::Vector3d xyzSnap = math::Vector3d::One;

    /// \brief The rpy values by which to snap the object.
    public: math::Vector3d rpySnap = {45, 45, 45};

    /// \brief The scale values by which to snap the object.
    public: math::Vector3d scaleSnap = math::Vector3d::One;
  };

  /// \brief Private data class for RenderWindowItem
  class RenderWindowItemPrivate
  {
    /// \brief Keep latest mouse event
    public: common::MouseEvent mouseEvent;

    /// \brief Render thread
    public : RenderThread *renderThread = nullptr;

    //// \brief Set to true after the renderer is initialized
    public: bool rendererInit = false;

    //// \brief List of threads
    public: static QList<QThread *> threads;
  };

  /// \brief Private data class for Scene3D
  class Scene3DPrivate
  {
    /// \brief Transport node
    public: transport::Node node;

    /// \brief Name of the world
    public: std::string worldName;

    /// \brief Rendering utility
    public: RenderUtil *renderUtil = nullptr;

    /// \brief Transform mode service
    public: std::string transformModeService;

    /// \brief Record video service
    public: std::string recordVideoService;

    /// \brief Move to service
    public: std::string moveToService;

    /// \brief Follow service
    public: std::string followService;

    /// \brief View angle service
    public: std::string viewAngleService;

    /// \brief Move to pose service
    public: std::string moveToPoseService;

    /// \brief Shapes service
    public: std::string shapesService;

    /// \brief Camera pose topic
    public: std::string cameraPoseTopic;

    /// \brief Camera pose publisher
    public: transport::Node::Publisher cameraPosePub;

    /// \brief lockstep ECM updates with rendering
    public: bool recordVideoLockstep = false;

    /// \brief True to indicate video recording in progress
    public: bool recording = false;

    /// \brief mutex to protect the recording variable
    public: std::mutex recordMutex;

    /// \brief mutex to protect the render condition variable
    /// Used when recording in lockstep mode.
    public: std::mutex renderMutex;
  };
}
}
}

using namespace ignition;
using namespace gazebo;

QList<QThread *> RenderWindowItemPrivate::threads;

/////////////////////////////////////////////////
IgnRenderer::IgnRenderer()
  : dataPtr(new IgnRendererPrivate)
{
  this->dataPtr->moveToHelper.initCameraPose = this->cameraPose;

  // recorder stats topic
  std::string recorderStatsTopic = "/gui/record_video/stats";
  this->dataPtr->recorderStatsPub =
    this->dataPtr->node.Advertise<msgs::Time>(recorderStatsTopic);
  ignmsg << "Video recorder stats topic advertised on ["
         << recorderStatsTopic << "]" << std::endl;
}


/////////////////////////////////////////////////
IgnRenderer::~IgnRenderer() = default;

////////////////////////////////////////////////
RenderUtil *IgnRenderer::RenderUtil() const
{
  return &this->dataPtr->renderUtil;
}

/////////////////////////////////////////////////
void IgnRenderer::Render()
{
  rendering::ScenePtr scene = this->dataPtr->renderUtil.Scene();
  if (!scene)
  {
    ignwarn << "Scene is null. The render step will not occur in Scene3D."
      << std::endl;
    return;
  }

  this->dataPtr->renderThreadId = std::this_thread::get_id();

  IGN_PROFILE_THREAD_NAME("RenderThread");
  IGN_PROFILE("IgnRenderer::Render");
  if (this->textureDirty)
  {
    this->dataPtr->camera->SetImageWidth(this->textureSize.width());
    this->dataPtr->camera->SetImageHeight(this->textureSize.height());
    this->dataPtr->camera->SetAspectRatio(this->textureSize.width() /
        static_cast<double>(this->textureSize.height()));
    // setting the size should cause the render texture to be rebuilt
    {
      IGN_PROFILE("IgnRenderer::Render Pre-render camera");
      this->dataPtr->camera->PreRender();
    }
    this->textureDirty = false;
  }

  // texture id could change so get the value in every render update
  this->textureId = this->dataPtr->camera->RenderTextureGLId();

  // update the scene
  this->dataPtr->renderUtil.SetTransformActive(
      this->dataPtr->transformControl.Active());
  this->dataPtr->renderUtil.Update();

  // view control
  this->HandleMouseEvent();

  // Entity selection
  this->HandleEntitySelection();

  // reset follow mode if target node got removed
  if (!this->dataPtr->followTarget.empty())
  {
    rendering::NodePtr target = scene->NodeByName(this->dataPtr->followTarget);
    if (!target && !this->dataPtr->followTargetWait)
    {
      this->dataPtr->camera->SetFollowTarget(nullptr);
      this->dataPtr->camera->SetTrackTarget(nullptr);
      this->dataPtr->followTarget.clear();
      emit FollowTargetChanged(std::string(), false);
    }
  }

  // check if recording is in lockstep mode and if it is using sim time
  // if so, there is no need to update camera if sim time has not advanced
  bool update = true;
  if (this->dataPtr->recordVideoLockstep &&
      this->dataPtr->recordVideoUseSimTime &&
      this->dataPtr->videoEncoder.IsEncoding())
  {
    std::chrono::steady_clock::time_point t =
        std::chrono::steady_clock::time_point(
        this->dataPtr->renderUtil.SimTime());
    if (t - this->dataPtr->recordVideoUpdateTime == std::chrono::seconds(0))
      update = false;
    else
      this->dataPtr->recordVideoUpdateTime = t;
  }

  // update and render to texture
  if (update)
  {
    IGN_PROFILE("IgnRenderer::Render Update camera");
    this->dataPtr->camera->Update();
  }

  // record video is requested
  {
    IGN_PROFILE("IgnRenderer::Render Record Video");
    if (this->dataPtr->recordVideo)
    {
      unsigned int width = this->dataPtr->camera->ImageWidth();
      unsigned int height = this->dataPtr->camera->ImageHeight();

      if (this->dataPtr->cameraImage.Width() != width ||
          this->dataPtr->cameraImage.Height() != height)
      {
        this->dataPtr->cameraImage = this->dataPtr->camera->CreateImage();
      }

      // Video recorder is on. Add more frames to it
      if (this->dataPtr->videoEncoder.IsEncoding())
      {
        this->dataPtr->camera->Copy(this->dataPtr->cameraImage);

        std::chrono::steady_clock::time_point t =
            std::chrono::steady_clock::now();
        if (this->dataPtr->recordVideoUseSimTime)
        {
          t = std::chrono::steady_clock::time_point(
              this->dataPtr->renderUtil.SimTime());
        }
        bool frameAdded = this->dataPtr->videoEncoder.AddFrame(
            this->dataPtr->cameraImage.Data<unsigned char>(), width, height, t);

        if (frameAdded)
        {
          // publish recorder stats
          if (this->dataPtr->recordStartTime ==
              std::chrono::steady_clock::time_point(
              std::chrono::duration(std::chrono::seconds(0))))
          {
            // start time, i.e. time when first frame is added
            this->dataPtr->recordStartTime = t;
          }

          std::chrono::steady_clock::duration dt;
          dt = t - this->dataPtr->recordStartTime;
          int64_t sec, nsec;
          std::tie(sec, nsec) = ignition::math::durationToSecNsec(dt);
          msgs::Time msg;
          msg.set_sec(sec);
          msg.set_nsec(nsec);
          this-dataPtr->recorderStatsPub.Publish(msg);
        }
      }
      // Video recorder is idle. Start recording.
      else
      {
        if (this->dataPtr->recordVideoUseSimTime)
          ignmsg << "Recording video using sim time." << std::endl;
        if (this->dataPtr->recordVideoLockstep)
        {
          ignmsg << "Recording video in lockstep mode" << std::endl;
          if (!this->dataPtr->recordVideoUseSimTime)
          {
            ignwarn << "It is recommended to set <use_sim_time> to true "
                    << "when recording video in lockstep mode." << std::endl;
          }
        }

        ignmsg << "Recording video using bitrate: "
               << this->dataPtr->recordVideoBitrate <<  std::endl;
        this->dataPtr->videoEncoder.Start(this->dataPtr->recordVideoFormat,
            this->dataPtr->recordVideoSavePath, width, height, 25,
            this->dataPtr->recordVideoBitrate);
        this->dataPtr->recordStartTime = std::chrono::steady_clock::time_point(
            std::chrono::duration(std::chrono::seconds(0)));
      }
    }
    else if (this->dataPtr->videoEncoder.IsEncoding())
    {
      this->dataPtr->videoEncoder.Stop();
    }
  }

  // Move To
  {
    IGN_PROFILE("IgnRenderer::Render MoveTo");
    if (!this->dataPtr->moveToTarget.empty())
    {
      if (this->dataPtr->moveToHelper.Idle())
      {
        rendering::NodePtr target = scene->NodeByName(
            this->dataPtr->moveToTarget);
        if (target)
        {
          this->dataPtr->moveToHelper.MoveTo(this->dataPtr->camera, target, 0.5,
              std::bind(&IgnRenderer::OnMoveToComplete, this));
          this->dataPtr->prevMoveToTime = std::chrono::system_clock::now();
        }
        else
        {
          ignerr << "Unable to move to target. Target: '"
                 << this->dataPtr->moveToTarget << "' not found" << std::endl;
          this->dataPtr->moveToTarget.clear();
        }
      }
      else
      {
        auto now = std::chrono::system_clock::now();
        std::chrono::duration<double> dt = now - this->dataPtr->prevMoveToTime;
        this->dataPtr->moveToHelper.AddTime(dt.count());
        this->dataPtr->prevMoveToTime = now;
      }
    }
  }

  // Move to pose
  {
    IGN_PROFILE("IgnRenderer::Render MoveToPose");
    if (this->dataPtr->moveToPoseValue)
    {
      if (this->dataPtr->moveToHelper.Idle())
      {
        this->dataPtr->moveToHelper.MoveTo(this->dataPtr->camera,
            *(this->dataPtr->moveToPoseValue),
            0.5, std::bind(&IgnRenderer::OnMoveToPoseComplete, this));
        this->dataPtr->prevMoveToTime = std::chrono::system_clock::now();
      }
      else
      {
        auto now = std::chrono::system_clock::now();
        std::chrono::duration<double> dt = now - this->dataPtr->prevMoveToTime;
        this->dataPtr->moveToHelper.AddTime(dt.count());
        this->dataPtr->prevMoveToTime = now;
      }
    }
  }

  // Follow
  {
    IGN_PROFILE("IgnRenderer::Render Follow");
    if (!this->dataPtr->moveToTarget.empty())
      return;
    rendering::NodePtr followTarget = this->dataPtr->camera->FollowTarget();
    if (!this->dataPtr->followTarget.empty())
    {
      rendering::NodePtr target = scene->NodeByName(
          this->dataPtr->followTarget);
      if (target)
      {
        if (!followTarget || target != followTarget)
        {
          this->dataPtr->camera->SetFollowTarget(target,
              this->dataPtr->followOffset,
              this->dataPtr->followWorldFrame);
          this->dataPtr->camera->SetFollowPGain(this->dataPtr->followPGain);

          this->dataPtr->camera->SetTrackTarget(target);
          // found target, no need to wait anymore
          this->dataPtr->followTargetWait = false;
        }
        else if (this->dataPtr->followOffsetDirty)
        {
          math::Vector3d offset =
              this->dataPtr->camera->WorldPosition() - target->WorldPosition();
          if (!this->dataPtr->followWorldFrame)
          {
            offset = target->WorldRotation().RotateVectorReverse(offset);
          }
          this->dataPtr->camera->SetFollowOffset(offset);
          this->dataPtr->followOffsetDirty = false;
        }
      }
      else if (!this->dataPtr->followTargetWait)
      {
        ignerr << "Unable to follow target. Target: '"
               << this->dataPtr->followTarget << "' not found" << std::endl;
        this->dataPtr->followTarget.clear();
      }
    }
    else if (followTarget)
    {
      this->dataPtr->camera->SetFollowTarget(nullptr);
      this->dataPtr->camera->SetTrackTarget(nullptr);
    }
  }

  // View Angle
  {
    IGN_PROFILE("IgnRenderer::Render ViewAngle");
    if (this->dataPtr->viewAngle)
    {
      if (this->dataPtr->moveToHelper.Idle())
      {
        std::vector<Entity> selectedEntities =
          this->dataPtr->renderUtil.SelectedEntities();

        // Look at the origin if no entities are selected
        math::Vector3d lookAt = math::Vector3d::Zero;
        if (!selectedEntities.empty())
        {
          for (const auto &entity : selectedEntities)
          {
            rendering::NodePtr node =
                this->dataPtr->renderUtil.SceneManager().NodeById(entity);

            if (!node)
              continue;

            math::Vector3d nodePos = node->WorldPose().Pos();
            lookAt += nodePos;
          }
          lookAt /= selectedEntities.size();
        }

        this->dataPtr->moveToHelper.LookDirection(this->dataPtr->camera,
            this->dataPtr->viewAngleDirection, lookAt,
            0.5, std::bind(&IgnRenderer::OnViewAngleComplete, this));
        this->dataPtr->prevMoveToTime = std::chrono::system_clock::now();
      }
      else
      {
        auto now = std::chrono::system_clock::now();
        std::chrono::duration<double> dt = now - this->dataPtr->prevMoveToTime;
        this->dataPtr->moveToHelper.AddTime(dt.count());
        this->dataPtr->prevMoveToTime = now;
      }
    }
  }

  // Shapes
  {
    IGN_PROFILE("IgnRenderer::Render Shapes");
    if (this->dataPtr->isSpawning)
    {
      // Generate spawn preview
      rendering::VisualPtr rootVis = scene->RootVisual();
      sdf::Root root;
      if (!this->dataPtr->spawnSdfString.empty())
      {
        root.LoadSdfString(this->dataPtr->spawnSdfString);
      }
      else if (!this->dataPtr->spawnSdfPath.empty())
      {
        root.Load(this->dataPtr->spawnSdfPath);
      }
      else
      {
        ignwarn << "Failed to spawn: no SDF string or path" << std::endl;
      }
      this->dataPtr->isPlacing = this->GeneratePreview(root);
      this->dataPtr->isSpawning = false;
    }
  }

  if (ignition::gui::App())
  {
    gui::events::Render event;
    ignition::gui::App()->sendEvent(
        ignition::gui::App()->findChild<ignition::gui::MainWindow *>(),
        &event);
  }

  // only has an effect in video recording lockstep mode
  // this notifes ECM to continue updating the scene
  g_renderCv.notify_one();
}

/////////////////////////////////////////////////
bool IgnRenderer::GeneratePreview(const sdf::Root &_sdf)
{
  // Terminate any pre-existing spawned entities
  this->TerminateSpawnPreview();

  if (!_sdf.ModelCount())
  {
    ignwarn << "Only model entities can be spawned at the moment." << std::endl;
    this->TerminateSpawnPreview();
    return false;
  }

  // Only preview first model
  sdf::Model model = *(_sdf.ModelByIndex(0));
  this->dataPtr->spawnPreviewPose = model.RawPose();
  model.SetName(ignition::common::Uuid().String());
  Entity modelId = this->UniqueId();
  if (!modelId)
  {
    this->TerminateSpawnPreview();
    return false;
  }
  this->dataPtr->spawnPreview =
    this->dataPtr->renderUtil.SceneManager().CreateModel(
        modelId, model,
        this->dataPtr->renderUtil.SceneManager().WorldId());

  this->dataPtr->previewIds.push_back(modelId);
  for (auto j = 0u; j < model.LinkCount(); j++)
  {
    sdf::Link link = *(model.LinkByIndex(j));
    link.SetName(ignition::common::Uuid().String());
    Entity linkId = this->UniqueId();
    if (!linkId)
    {
      this->TerminateSpawnPreview();
      return false;
    }
    this->dataPtr->renderUtil.SceneManager().CreateLink(
        linkId, link, modelId);
    this->dataPtr->previewIds.push_back(linkId);
    for (auto k = 0u; k < link.VisualCount(); k++)
    {
     sdf::Visual visual = *(link.VisualByIndex(k));
     visual.SetName(ignition::common::Uuid().String());
     Entity visualId = this->UniqueId();
     if (!visualId)
     {
       this->TerminateSpawnPreview();
       return false;
     }
     this->dataPtr->renderUtil.SceneManager().CreateVisual(
         visualId, visual, linkId);
     this->dataPtr->previewIds.push_back(visualId);
    }
  }
  return true;
}

/////////////////////////////////////////////////
void IgnRenderer::TerminateSpawnPreview()
{
  for (auto _id : this->dataPtr->previewIds)
    this->dataPtr->renderUtil.SceneManager().RemoveEntity(_id);
  this->dataPtr->previewIds.clear();
  this->dataPtr->isPlacing = false;
}

/////////////////////////////////////////////////
Entity IgnRenderer::UniqueId()
{
  auto timeout = 100000u;
  for (auto i = 0u; i < timeout; ++i)
  {
    Entity id = std::numeric_limits<uint64_t>::max() - i;
    if (!this->dataPtr->renderUtil.SceneManager().HasEntity(id))
      return id;
  }
  return kNullEntity;
}

/////////////////////////////////////////////////
void IgnRenderer::HandleMouseEvent()
{
  std::lock_guard<std::mutex> lock(this->dataPtr->mutex);
  this->HandleMouseContextMenu();
  this->HandleModelPlacement();
  this->HandleMouseTransformControl();
  this->HandleMouseViewControl();
}

/////////////////////////////////////////////////
void IgnRenderer::HandleMouseContextMenu()
{
  if (!this->dataPtr->mouseDirty)
    return;

  if (!this->dataPtr->mouseEvent.Dragging() &&
      this->dataPtr->mouseEvent.Type() == common::MouseEvent::RELEASE &&
      this->dataPtr->mouseEvent.Button() == common::MouseEvent::RIGHT)
  {
    math::Vector2i dt =
      this->dataPtr->mouseEvent.PressPos() - this->dataPtr->mouseEvent.Pos();

    // check for click with some tol for mouse movement
    if (dt.Length() > 5.0)
      return;

    rendering::VisualPtr visual = this->dataPtr->camera->Scene()->VisualAt(
          this->dataPtr->camera,
          this->dataPtr->mouseEvent.Pos());

    if (!visual)
      return;

    // get model visual
    while (visual->HasParent() && visual->Parent() !=
        visual->Scene()->RootVisual())
    {
      visual = std::dynamic_pointer_cast<rendering::Visual>(visual->Parent());
    }

    emit ContextMenuRequested(visual->Name().c_str());
    this->dataPtr->mouseDirty = false;
  }
}

////////////////////////////////////////////////
void IgnRenderer::HandleKeyPress(QKeyEvent *_e)
{
  if (_e->isAutoRepeat())
    return;

  std::lock_guard<std::mutex> lock(this->dataPtr->mutex);

  this->dataPtr->keyEvent.SetKey(_e->key());
  this->dataPtr->keyEvent.SetText(_e->text().toStdString());

  this->dataPtr->keyEvent.SetControl(
    (_e->modifiers() & Qt::ControlModifier));
  this->dataPtr->keyEvent.SetShift(
    (_e->modifiers() & Qt::ShiftModifier));
  this->dataPtr->keyEvent.SetAlt(
    (_e->modifiers() & Qt::AltModifier));

  this->dataPtr->mouseEvent.SetControl(this->dataPtr->keyEvent.Control());
  this->dataPtr->mouseEvent.SetShift(this->dataPtr->keyEvent.Shift());
  this->dataPtr->mouseEvent.SetAlt(this->dataPtr->keyEvent.Alt());
  this->dataPtr->keyEvent.SetType(common::KeyEvent::PRESS);

  // Update the object and mouse to be placed at the current position
  // only for x, y, and z key presses
  if (_e->key() == Qt::Key_X ||
      _e->key() == Qt::Key_Y ||
      _e->key() == Qt::Key_Z ||
      _e->key() == Qt::Key_Shift)
  {
    this->dataPtr->transformControl.Start();
    this->dataPtr->mousePressPos = this->dataPtr->mouseEvent.Pos();
  }

  // fullscreen
  if (_e->key() == Qt::Key_F11)
  {
    if (ignition::gui::App()->findChild
        <ignition::gui::MainWindow *>()->QuickWindow()->visibility()
        == QWindow::FullScreen)
    {
      ignition::gui::App()->findChild
        <ignition::gui::MainWindow *>()->QuickWindow()->showNormal();
    }
    else
    {
      ignition::gui::App()->findChild
        <ignition::gui::MainWindow *>()->QuickWindow()->showFullScreen();
    }
  }

  switch (_e->key())
  {
    case Qt::Key_X:
      this->dataPtr->xPressed = true;
      break;
    case Qt::Key_Y:
      this->dataPtr->yPressed = true;
      break;
    case Qt::Key_Z:
      this->dataPtr->zPressed = true;
      break;
    default:
      break;
  }
}

////////////////////////////////////////////////
void IgnRenderer::HandleKeyRelease(QKeyEvent *_e)
{
  if (_e->isAutoRepeat())
    return;

  std::lock_guard<std::mutex> lock(this->dataPtr->mutex);

  this->dataPtr->keyEvent.SetKey(0);

  this->dataPtr->keyEvent.SetControl(
    (_e->modifiers() & Qt::ControlModifier)
    && (_e->key() != Qt::Key_Control));
  this->dataPtr->keyEvent.SetShift(
    (_e->modifiers() & Qt::ShiftModifier)
    && (_e->key() != Qt::Key_Shift));
  this->dataPtr->keyEvent.SetAlt(
    (_e->modifiers() & Qt::AltModifier)
    && (_e->key() != Qt::Key_Alt));

  this->dataPtr->mouseEvent.SetControl(this->dataPtr->keyEvent.Control());
  this->dataPtr->mouseEvent.SetShift(this->dataPtr->keyEvent.Shift());
  this->dataPtr->mouseEvent.SetAlt(this->dataPtr->keyEvent.Alt());
  this->dataPtr->keyEvent.SetType(common::KeyEvent::RELEASE);

  // Update the object and mouse to be placed at the current position
  // only for x, y, and z key presses
  if (_e->key() == Qt::Key_X ||
      _e->key() == Qt::Key_Y ||
      _e->key() == Qt::Key_Z ||
      _e->key() == Qt::Key_Shift)
  {
    this->dataPtr->transformControl.Start();
    this->dataPtr->mousePressPos = this->dataPtr->mouseEvent.Pos();
    this->dataPtr->isStartWorldPosSet = false;
  }

  switch (_e->key())
  {
    case Qt::Key_X:
      this->dataPtr->xPressed = false;
      break;
    case Qt::Key_Y:
      this->dataPtr->yPressed = false;
      break;
    case Qt::Key_Z:
      this->dataPtr->zPressed = false;
      break;
    default:
      break;
  }
}

/////////////////////////////////////////////////
void IgnRenderer::HandleModelPlacement()
{
  if (!this->dataPtr->isPlacing)
    return;

  if (this->dataPtr->spawnPreview && this->dataPtr->hoverDirty)
  {
    math::Vector3d pos = this->ScreenToPlane(this->dataPtr->mouseHoverPos);
    pos.Z(this->dataPtr->spawnPreview->WorldPosition().Z());
    this->dataPtr->spawnPreview->SetWorldPosition(pos);
    this->dataPtr->hoverDirty = false;
  }
  if (this->dataPtr->mouseEvent.Button() == common::MouseEvent::LEFT &&
      this->dataPtr->mouseEvent.Type() == common::MouseEvent::RELEASE &&
      !this->dataPtr->mouseEvent.Dragging() && this->dataPtr->mouseDirty)
  {
    // Delete the generated visuals
    this->TerminateSpawnPreview();

    math::Pose3d modelPose = this->dataPtr->spawnPreviewPose;
    std::function<void(const ignition::msgs::Boolean &, const bool)> cb =
        [](const ignition::msgs::Boolean &/*_rep*/, const bool _result)
    {
      if (!_result)
        ignerr << "Error creating model" << std::endl;
    };
    math::Vector3d pos = this->ScreenToPlane(this->dataPtr->mouseEvent.Pos());
    pos.Z(modelPose.Pos().Z());
    msgs::EntityFactory req;
    if (!this->dataPtr->spawnSdfString.empty())
    {
      req.set_sdf(this->dataPtr->spawnSdfString);
    }
    else if (!this->dataPtr->spawnSdfPath.empty())
    {
      req.set_sdf_filename(this->dataPtr->spawnSdfPath);
    }
    else
    {
      ignwarn << "Failed to find SDF string or file path" << std::endl;
    }
    req.set_allow_renaming(true);
    msgs::Set(req.mutable_pose(), math::Pose3d(pos, modelPose.Rot()));

    if (this->dataPtr->createCmdService.empty())
    {
      this->dataPtr->createCmdService = "/world/" + this->worldName
          + "/create";
    }
    this->dataPtr->node.Request(this->dataPtr->createCmdService, req, cb);
    this->dataPtr->isPlacing = false;
    this->dataPtr->mouseDirty = false;
    this->dataPtr->spawnSdfString.clear();
    this->dataPtr->spawnSdfPath.clear();
  }
}

/////////////////////////////////////////////////
void IgnRenderer::HandleEntitySelection()
{
  if (this->dataPtr->selectionHelper.deselectAll)
  {
    this->DeselectAllEntities(this->dataPtr->selectionHelper.sendEvent);

    this->dataPtr->selectionHelper = SelectionHelper();
  }
  else if (this->dataPtr->selectionHelper.selectEntity != kNullEntity)
  {
    auto node = this->dataPtr->renderUtil.SceneManager().NodeById(
      this->dataPtr->selectionHelper.selectEntity);
    this->UpdateSelectedEntity(node,
        this->dataPtr->selectionHelper.sendEvent);

    this->dataPtr->selectionHelper = SelectionHelper();
  }
}

/////////////////////////////////////////////////
void IgnRenderer::DeselectAllEntities(bool _sendEvent)
{
  if (this->dataPtr->renderThreadId != std::this_thread::get_id())
  {
    ignwarn << "Making render calls from outside the render thread"
            << std::endl;
  }

  this->dataPtr->renderUtil.DeselectAllEntities();

  if (_sendEvent)
  {
    gui::events::DeselectAllEntities deselectEvent;
    ignition::gui::App()->sendEvent(
        ignition::gui::App()->findChild<ignition::gui::MainWindow *>(),
        &deselectEvent);
  }
}

/////////////////////////////////////////////////
double IgnRenderer::SnapValue(
    double _coord, double _interval, double _sensitivity) const
{
  double snap = _interval * _sensitivity;
  double rem = fmod(_coord, _interval);
  double minInterval = _coord - rem;

  if (rem < 0)
  {
    minInterval -= _interval;
  }

  double maxInterval = minInterval + _interval;

  if (_coord < (minInterval + snap))
  {
    _coord = minInterval;
  }
  else if (_coord > (maxInterval - snap))
  {
    _coord = maxInterval;
  }

  return _coord;
}

/////////////////////////////////////////////////
void IgnRenderer::SnapPoint(
    ignition::math::Vector3d &_point, math::Vector3d &_snapVals,
    double _sensitivity) const
{
  if (_snapVals.X() <= 0 || _snapVals.Y() <= 0 || _snapVals.Z() <= 0)
  {
    ignerr << "Interval distance must be greater than 0"
        << std::endl;
    return;
  }

  if (_sensitivity < 0 || _sensitivity > 1.0)
  {
    ignerr << "Sensitivity must be between 0 and 1" << std::endl;
    return;
  }

  _point.X() = this->SnapValue(_point.X(), _snapVals.X(), _sensitivity);
  _point.Y() = this->SnapValue(_point.Y(), _snapVals.Y(), _sensitivity);
  _point.Z() = this->SnapValue(_point.Z(), _snapVals.Z(), _sensitivity);
}

/////////////////////////////////////////////////
void IgnRenderer::XYZConstraint(math::Vector3d &_axis)
{
  math::Vector3d translationAxis = math::Vector3d::Zero;

  if (this->dataPtr->xPressed)
  {
    translationAxis += math::Vector3d::UnitX;
  }

  if (this->dataPtr->yPressed)
  {
    translationAxis += math::Vector3d::UnitY;
  }

  if (this->dataPtr->zPressed)
  {
    translationAxis += math::Vector3d::UnitZ;
  }

  if (translationAxis != math::Vector3d::Zero)
  {
    _axis = translationAxis;
  }
}

/////////////////////////////////////////////////
void IgnRenderer::HandleMouseTransformControl()
{
  if (this->dataPtr->renderThreadId != std::this_thread::get_id())
  {
    ignwarn << "Making render calls from outside the render thread"
            << std::endl;
  }

  // set transform configuration
  this->dataPtr->transformControl.SetTransformMode(
      this->dataPtr->transformMode);

  if (!this->dataPtr->transformControl.Camera())
    this->dataPtr->transformControl.SetCamera(this->dataPtr->camera);

  // stop and detach transform controller if mode is none or no entity is
  // selected
  if (this->dataPtr->transformMode == rendering::TransformMode::TM_NONE ||
      (this->dataPtr->transformControl.Node() &&
      this->dataPtr->renderUtil.SelectedEntities().empty()))
  {
    if (this->dataPtr->transformControl.Active())
      this->dataPtr->transformControl.Stop();

    this->dataPtr->transformControl.Detach();
  }
  else
  {
    // shift indicates world space transformation
    this->dataPtr->transformSpace = (this->dataPtr->keyEvent.Shift()) ?
        rendering::TransformSpace::TS_WORLD :
        rendering::TransformSpace::TS_LOCAL;
    this->dataPtr->transformControl.SetTransformSpace(
        this->dataPtr->transformSpace);
  }

  // update gizmo visual
  this->dataPtr->transformControl.Update();

  // check for mouse events
  if (!this->dataPtr->mouseDirty)
    return;

  // handle transform control
  if (this->dataPtr->mouseEvent.Button() == common::MouseEvent::LEFT)
  {
    if (this->dataPtr->mouseEvent.Type() == common::MouseEvent::PRESS
        && this->dataPtr->transformControl.Node())
    {
      this->dataPtr->mousePressPos = this->dataPtr->mouseEvent.Pos();
      // get the visual at mouse position
      rendering::VisualPtr visual = this->dataPtr->camera->VisualAt(
            this->dataPtr->mouseEvent.PressPos());

      if (visual)
      {
        // check if the visual is an axis in the gizmo visual
        math::Vector3d axis =
            this->dataPtr->transformControl.AxisById(visual->Id());
        if (axis != ignition::math::Vector3d::Zero)
        {
          // start the transform process
          this->dataPtr->transformControl.SetActiveAxis(axis);
          this->dataPtr->transformControl.Start();
          this->dataPtr->mouseDirty = false;
        }
        else
          return;
      }
    }
    else if (this->dataPtr->mouseEvent.Type() == common::MouseEvent::RELEASE)
    {
      this->dataPtr->isStartWorldPosSet = false;
      if (this->dataPtr->transformControl.Active())
      {
        if (this->dataPtr->transformControl.Node())
        {
          std::function<void(const ignition::msgs::Boolean &, const bool)> cb =
              [](const ignition::msgs::Boolean &/*_rep*/, const bool _result)
          {
            if (!_result)
              ignerr << "Error setting pose" << std::endl;
          };
          rendering::NodePtr node = this->dataPtr->transformControl.Node();
          ignition::msgs::Pose req;
          req.set_name(node->Name());
          msgs::Set(req.mutable_position(), node->WorldPosition());
          msgs::Set(req.mutable_orientation(), node->WorldRotation());
          if (this->dataPtr->poseCmdService.empty())
          {
            this->dataPtr->poseCmdService = "/world/" + this->worldName
                + "/set_pose";
          }
          this->dataPtr->node.Request(this->dataPtr->poseCmdService, req, cb);
        }

        this->dataPtr->transformControl.Stop();
        this->dataPtr->mouseDirty = false;
      }
      // Select entity
      else if (!this->dataPtr->mouseEvent.Dragging())
      {
        rendering::VisualPtr v = this->dataPtr->camera->VisualAt(
              this->dataPtr->mouseEvent.Pos());

        rendering::VisualPtr visual = this->dataPtr->camera->Scene()->VisualAt(
              this->dataPtr->camera,
              this->dataPtr->mouseEvent.Pos());

        if (!visual)
        {
          // Hit the background, deselect all
          if (!this->dataPtr->mouseEvent.Dragging())
          {
            this->DeselectAllEntities(true);
          }
          return;
        }

        // check if the visual is an axis in the gizmo visual
        math::Vector3d axis =
            this->dataPtr->transformControl.AxisById(visual->Id());
        if (axis == ignition::math::Vector3d::Zero)
        {
          auto topVis =
              this->dataPtr->renderUtil.SceneManager().TopLevelVisual(visual);
          // TODO(anyone) Check plane geometry instead of hardcoded name!
          if (topVis && topVis->Name() != "ground_plane")
          {
            // Highlight entity and notify other widgets
            this->UpdateSelectedEntity(topVis, true);

            this->dataPtr->mouseDirty = false;
            return;
          }
          // Don't deselect after dragging, user may be orbiting the camera
          else if (!this->dataPtr->mouseEvent.Dragging())
          {
            // Hit the ground, deselect all
            this->DeselectAllEntities(true);
            return;
          }
        }
      }
    }
  }

  if (this->dataPtr->mouseEvent.Type() == common::MouseEvent::MOVE
      && this->dataPtr->transformControl.Active())
  {
    // compute the the start and end mouse positions in normalized coordinates
    auto imageWidth = static_cast<double>(this->dataPtr->camera->ImageWidth());
    auto imageHeight = static_cast<double>(
        this->dataPtr->camera->ImageHeight());
    double nx = 2.0 *
      this->dataPtr->mousePressPos.X() /
      imageWidth - 1.0;
    double ny = 1.0 - 2.0 *
      this->dataPtr->mousePressPos.Y() /
      imageHeight;
    double nxEnd = 2.0 * this->dataPtr->mouseEvent.Pos().X() /
      imageWidth - 1.0;
    double nyEnd = 1.0 - 2.0 * this->dataPtr->mouseEvent.Pos().Y() /
      imageHeight;
    math::Vector2d start(nx, ny);
    math::Vector2d end(nxEnd, nyEnd);

    // get the current active axis
    math::Vector3d axis = this->dataPtr->transformControl.ActiveAxis();

    // compute 3d transformation from 2d mouse movement
    if (this->dataPtr->transformControl.Mode() ==
        rendering::TransformMode::TM_TRANSLATION)
    {
      Entity nodeId = this->dataPtr->renderUtil.SelectedEntities().front();
      rendering::NodePtr target =
          this->dataPtr->renderUtil.SceneManager().NodeById(nodeId);
      if (!target)
      {
        ignwarn << "Failed to find node with ID [" << nodeId << "]"
                << std::endl;
        return;
      }
      this->XYZConstraint(axis);
      if (!this->dataPtr->isStartWorldPosSet)
      {
        this->dataPtr->isStartWorldPosSet = true;
        this->dataPtr->startWorldPos =
          target->WorldPosition();
      }
      ignition::math::Vector3d worldPos =
        target->WorldPosition();
      math::Vector3d distance =
        this->dataPtr->transformControl.TranslationFrom2d(axis, start, end);
      if (this->dataPtr->keyEvent.Control())
      {
        // Translate to world frame for snapping
        distance += this->dataPtr->startWorldPos;
        math::Vector3d snapVals = this->XYZSnap();

        // Constrain snap values to a minimum of 1e-4
        snapVals.X() = std::max(1e-4, snapVals.X());
        snapVals.Y() = std::max(1e-4, snapVals.Y());
        snapVals.Z() = std::max(1e-4, snapVals.Z());

        SnapPoint(distance, snapVals);

        // Translate back to entity frame
        distance -= this->dataPtr->startWorldPos;
        distance *= axis;
      }
      this->dataPtr->transformControl.Translate(distance);
    }
    else if (this->dataPtr->transformControl.Mode() ==
        rendering::TransformMode::TM_ROTATION)
    {
      math::Quaterniond rotation =
          this->dataPtr->transformControl.RotationFrom2d(axis, start, end);

      if (this->dataPtr->keyEvent.Control())
      {
        math::Vector3d currentRot = rotation.Euler();
        math::Vector3d snapVals = this->RPYSnap();

        if (snapVals.X() <= 1e-4)
        {
          snapVals.X() = IGN_PI/4;
        }
        else
        {
          snapVals.X() = IGN_DTOR(snapVals.X());
        }
        if (snapVals.Y() <= 1e-4)
        {
          snapVals.Y() = IGN_PI/4;
        }
        else
        {
          snapVals.Y() = IGN_DTOR(snapVals.Y());
        }
        if (snapVals.Z() <= 1e-4)
        {
          snapVals.Z() = IGN_PI/4;
        }
        else
        {
          snapVals.Z() = IGN_DTOR(snapVals.Z());
        }

        SnapPoint(currentRot, snapVals);
        rotation = math::Quaterniond::EulerToQuaternion(currentRot);
      }
      this->dataPtr->transformControl.Rotate(rotation);
    }
    else if (this->dataPtr->transformControl.Mode() ==
        rendering::TransformMode::TM_SCALE)
    {
      this->XYZConstraint(axis);
      // note: scaling is limited to local space
      math::Vector3d scale =
          this->dataPtr->transformControl.ScaleFrom2d(axis, start, end);
      if (this->dataPtr->keyEvent.Control())
      {
        math::Vector3d snapVals = this->ScaleSnap();

        if (snapVals.X() <= 1e-4)
          snapVals.X() = 0.1;
        if (snapVals.Y() <= 1e-4)
          snapVals.Y() = 0.1;
        if (snapVals.Z() <= 1e-4)
          snapVals.Z() = 0.1;

        SnapPoint(scale, snapVals);
      }
      this->dataPtr->transformControl.Scale(scale);
    }
    this->dataPtr->drag = 0;
    this->dataPtr->mouseDirty = false;
  }
}


/////////////////////////////////////////////////
void IgnRenderer::HandleMouseViewControl()
{
  if (!this->dataPtr->mouseDirty)
    return;

  if (this->dataPtr->renderThreadId != std::this_thread::get_id())
  {
    ignwarn << "Making render calls from outside the render thread"
            << std::endl;
  }

  math::Vector3d camWorldPos;
  if (!this->dataPtr->followTarget.empty())
    this->dataPtr->camera->WorldPosition();

  this->dataPtr->viewControl.SetCamera(this->dataPtr->camera);

  if (this->dataPtr->mouseEvent.Type() == common::MouseEvent::SCROLL)
  {
    this->dataPtr->target =
        this->ScreenToScene(this->dataPtr->mouseEvent.Pos());
    this->dataPtr->viewControl.SetTarget(this->dataPtr->target);
    double distance = this->dataPtr->camera->WorldPosition().Distance(
        this->dataPtr->target);
    double amount = -this->dataPtr->drag.Y() * distance / 5.0;
    this->dataPtr->viewControl.Zoom(amount);
  }
  else
  {
    if (this->dataPtr->mouseEvent.Type() == common::MouseEvent::PRESS)
    {
      this->dataPtr->target = this->ScreenToScene(
          this->dataPtr->mouseEvent.PressPos());
      this->dataPtr->viewControl.SetTarget(this->dataPtr->target);
    }

    // Pan with left button
    if (this->dataPtr->mouseEvent.Buttons() & common::MouseEvent::LEFT)
    {
      if (Qt::ShiftModifier == QGuiApplication::queryKeyboardModifiers())
        this->dataPtr->viewControl.Orbit(this->dataPtr->drag);
      else
        this->dataPtr->viewControl.Pan(this->dataPtr->drag);
    }
    // Orbit with middle button
    else if (this->dataPtr->mouseEvent.Buttons() & common::MouseEvent::MIDDLE)
    {
      this->dataPtr->viewControl.Orbit(this->dataPtr->drag);
    }
    else if (this->dataPtr->mouseEvent.Buttons() & common::MouseEvent::RIGHT)
    {
      double hfov = this->dataPtr->camera->HFOV().Radian();
      double vfov = 2.0f * atan(tan(hfov / 2.0f) /
          this->dataPtr->camera->AspectRatio());
      double distance = this->dataPtr->camera->WorldPosition().Distance(
          this->dataPtr->target);
      double amount = ((-this->dataPtr->drag.Y() /
          static_cast<double>(this->dataPtr->camera->ImageHeight()))
          * distance * tan(vfov/2.0) * 6.0);
      this->dataPtr->viewControl.Zoom(amount);
    }
  }
  this->dataPtr->drag = 0;
  this->dataPtr->mouseDirty = false;


  if (!this->dataPtr->followTarget.empty())
  {
    math::Vector3d dPos = this->dataPtr->camera->WorldPosition() - camWorldPos;
    if (dPos != math::Vector3d::Zero)
    {
      this->dataPtr->followOffsetDirty = true;
    }
  }
}

/////////////////////////////////////////////////
void IgnRenderer::Initialize()
{
  if (this->initialized)
    return;

  this->dataPtr->renderUtil.SetUseCurrentGLContext(true);
  this->dataPtr->renderUtil.Init();

  rendering::ScenePtr scene = this->dataPtr->renderUtil.Scene();
  if (!scene)
    return;

  auto root = scene->RootVisual();

  // Camera
  this->dataPtr->camera = scene->CreateCamera();
  root->AddChild(this->dataPtr->camera);
  this->dataPtr->camera->SetLocalPose(this->cameraPose);
  this->dataPtr->camera->SetImageWidth(this->textureSize.width());
  this->dataPtr->camera->SetImageHeight(this->textureSize.height());
  this->dataPtr->camera->SetAntiAliasing(8);
  this->dataPtr->camera->SetHFOV(M_PI * 0.5);
  // setting the size and calling PreRender should cause the render texture to
  //  be rebuilt
  this->dataPtr->camera->PreRender();
  this->textureId = this->dataPtr->camera->RenderTextureGLId();

  // Ray Query
  this->dataPtr->rayQuery = this->dataPtr->camera->Scene()->CreateRayQuery();

  this->initialized = true;
}

/////////////////////////////////////////////////
void IgnRenderer::Destroy()
{
  auto engine = rendering::engine(this->dataPtr->renderUtil.EngineName());
  if (!engine)
    return;
  auto scene = engine->SceneByName(this->dataPtr->renderUtil.SceneName());
  if (!scene)
    return;

  scene->DestroySensor(this->dataPtr->camera);

  // If that was the last sensor, destroy scene
  if (scene->SensorCount() == 0)
  {
    igndbg << "Destroy scene [" << scene->Name() << "]" << std::endl;
    engine->DestroyScene(scene);

    // TODO(anyone) If that was the last scene, terminate engine?
  }
}

/////////////////////////////////////////////////
void IgnRenderer::SetXYZSnap(const math::Vector3d &_xyz)
{
  this->dataPtr->xyzSnap = _xyz;
}

/////////////////////////////////////////////////
math::Vector3d IgnRenderer::XYZSnap() const
{
  return this->dataPtr->xyzSnap;
}

/////////////////////////////////////////////////
void IgnRenderer::SetRPYSnap(const math::Vector3d &_rpy)
{
  this->dataPtr->rpySnap = _rpy;
}

/////////////////////////////////////////////////
math::Vector3d IgnRenderer::RPYSnap() const
{
  return this->dataPtr->rpySnap;
}

/////////////////////////////////////////////////
void IgnRenderer::SetScaleSnap(const math::Vector3d &_scale)
{
  this->dataPtr->scaleSnap = _scale;
}

/////////////////////////////////////////////////
math::Vector3d IgnRenderer::ScaleSnap() const
{
  return this->dataPtr->scaleSnap;
}
/////////////////////////////////////////////////
void IgnRenderer::UpdateSelectedEntity(const rendering::NodePtr &_node,
    bool _sendEvent)
{
  if (!_node)
    return;

  if (this->dataPtr->renderThreadId != std::this_thread::get_id())
  {
    ignwarn << "Making render calls from outside the render thread"
            << std::endl;
  }

  bool deselectedAll{false};

  // Deselect all if control is not being held
  if (!(QGuiApplication::keyboardModifiers() & Qt::ControlModifier) &&
      !this->dataPtr->renderUtil.SelectedEntities().empty())
  {
    // Notify other widgets regardless of _sendEvent, because this is a new
    // decision from this widget
    this->DeselectAllEntities(true);
    deselectedAll = true;
  }

  // Attach control if in a transform mode - control is attached to:
  // * latest selection
  // * top-level nodes (model, light...)
  if (this->dataPtr->transformMode != rendering::TransformMode::TM_NONE)
  {
    auto topNode =
        this->dataPtr->renderUtil.SceneManager().TopLevelNode(_node);
    if (topNode == _node)
    {
      this->dataPtr->transformControl.Attach(_node);

      // When attached, we want only one entity selected
      // Notify other widgets regardless of _sendEvent, because this is a new
      // decision from this widget
      this->DeselectAllEntities(true);
      deselectedAll = true;
    }
    else
    {
      this->dataPtr->transformControl.Detach();
    }
  }

  // Select new entity
  this->dataPtr->renderUtil.SetSelectedEntity(_node);

  // Notify other widgets of the currently selected entities
  if (_sendEvent || deselectedAll)
  {
    gui::events::EntitiesSelected selectEvent(
        this->dataPtr->renderUtil.SelectedEntities());
    ignition::gui::App()->sendEvent(
        ignition::gui::App()->findChild<ignition::gui::MainWindow *>(),
        &selectEvent);
  }
}

/////////////////////////////////////////////////
void IgnRenderer::SetTransformMode(const std::string &_mode)
{
  std::lock_guard<std::mutex> lock(this->dataPtr->mutex);
  if (_mode == "select")
    this->dataPtr->transformMode = rendering::TransformMode::TM_NONE;
  else if (_mode == "translate")
    this->dataPtr->transformMode = rendering::TransformMode::TM_TRANSLATION;
  else if (_mode == "rotate")
    this->dataPtr->transformMode = rendering::TransformMode::TM_ROTATION;
  else if (_mode == "scale")
    this->dataPtr->transformMode = rendering::TransformMode::TM_SCALE;
  else
    ignerr << "Unknown transform mode: [" << _mode << "]" << std::endl;

  // Update selected entities if transform control is changed
  if (!this->dataPtr->renderUtil.SelectedEntities().empty())
  {
    Entity entity = this->dataPtr->renderUtil.SelectedEntities().back();
    this->dataPtr->selectionHelper = {entity, false, false};
  }
}

/////////////////////////////////////////////////
void IgnRenderer::SetModel(const std::string &_model)
{
  std::lock_guard<std::mutex> lock(this->dataPtr->mutex);
  this->dataPtr->isSpawning = true;
  this->dataPtr->spawnSdfString = _model;
}

/////////////////////////////////////////////////
void IgnRenderer::SetModelPath(const std::string &_filePath)
{
  std::lock_guard<std::mutex> lock(this->dataPtr->mutex);
  this->dataPtr->isSpawning = true;
  this->dataPtr->spawnSdfPath = _filePath;
}

/////////////////////////////////////////////////
void IgnRenderer::SetRecordVideo(bool _record, const std::string &_format,
    const std::string &_savePath)
{
  std::lock_guard<std::mutex> lock(this->dataPtr->mutex);
  this->dataPtr->recordVideo = _record;
  this->dataPtr->recordVideoFormat = _format;
  this->dataPtr->recordVideoSavePath = _savePath;
}

/////////////////////////////////////////////////
void IgnRenderer::SetRecordVideoUseSimTime(bool _useSimTime)
{
  std::lock_guard<std::mutex> lock(this->dataPtr->mutex);
  this->dataPtr->recordVideoUseSimTime = _useSimTime;
}

/////////////////////////////////////////////////
void IgnRenderer::SetRecordVideoLockstep(bool _useSimTime)
{
  std::lock_guard<std::mutex> lock(this->dataPtr->mutex);
  this->dataPtr->recordVideoLockstep = _useSimTime;
}

/////////////////////////////////////////////////
void IgnRenderer::SetRecordVideoBitrate(unsigned int _bitrate)
{
  std::lock_guard<std::mutex> lock(this->dataPtr->mutex);
  this->dataPtr->recordVideoBitrate = _bitrate;
}

/////////////////////////////////////////////////
void IgnRenderer::SetMoveTo(const std::string &_target)
{
  std::lock_guard<std::mutex> lock(this->dataPtr->mutex);
  this->dataPtr->moveToTarget = _target;
}

/////////////////////////////////////////////////
void IgnRenderer::SetFollowTarget(const std::string &_target,
    bool _waitForTarget)
{
  std::lock_guard<std::mutex> lock(this->dataPtr->mutex);
  this->dataPtr->followTarget = _target;
  this->dataPtr->followTargetWait = _waitForTarget;
}

/////////////////////////////////////////////////
void IgnRenderer::SetViewAngle(const math::Vector3d &_direction)
{
  std::lock_guard<std::mutex> lock(this->dataPtr->mutex);
  this->dataPtr->viewAngle = true;
  this->dataPtr->viewAngleDirection = _direction;
}

/////////////////////////////////////////////////
void IgnRenderer::SetMoveToPose(const math::Pose3d &_pose)
{
  std::lock_guard<std::mutex> lock(this->dataPtr->mutex);
  this->dataPtr->moveToPoseValue = _pose;
}

/////////////////////////////////////////////////
void IgnRenderer::SetFollowPGain(double _gain)
{
  std::lock_guard<std::mutex> lock(this->dataPtr->mutex);
  this->dataPtr->followPGain = _gain;
}

/////////////////////////////////////////////////
void IgnRenderer::SetFollowWorldFrame(bool _worldFrame)
{
  std::lock_guard<std::mutex> lock(this->dataPtr->mutex);
  this->dataPtr->followWorldFrame = _worldFrame;
}

/////////////////////////////////////////////////
void IgnRenderer::SetInitCameraPose(const math::Pose3d &_pose)
{
  std::lock_guard<std::mutex> lock(this->dataPtr->mutex);
  this->dataPtr->moveToHelper.SetInitCameraPose(_pose);
}

/////////////////////////////////////////////////
bool IgnRenderer::FollowWorldFrame() const
{
  std::lock_guard<std::mutex> lock(this->dataPtr->mutex);
  return this->dataPtr->followWorldFrame;
}

/////////////////////////////////////////////////
void IgnRenderer::SetFollowOffset(const math::Vector3d &_offset)
{
  std::lock_guard<std::mutex> lock(this->dataPtr->mutex);
  this->dataPtr->followOffset = _offset;
}

/////////////////////////////////////////////////
math::Vector3d IgnRenderer::FollowOffset() const
{
  std::lock_guard<std::mutex> lock(this->dataPtr->mutex);
  return this->dataPtr->followOffset;
}

/////////////////////////////////////////////////
std::string IgnRenderer::FollowTarget() const
{
  std::lock_guard<std::mutex> lock(this->dataPtr->mutex);
  return this->dataPtr->followTarget;
}

/////////////////////////////////////////////////
void IgnRenderer::OnMoveToComplete()
{
  std::lock_guard<std::mutex> lock(this->dataPtr->mutex);
  this->dataPtr->moveToTarget.clear();
}

/////////////////////////////////////////////////
void IgnRenderer::OnViewAngleComplete()
{
  std::lock_guard<std::mutex> lock(this->dataPtr->mutex);
  this->dataPtr->viewAngle = false;
}

/////////////////////////////////////////////////
void IgnRenderer::OnMoveToPoseComplete()
{
  std::lock_guard<std::mutex> lock(this->dataPtr->mutex);
  this->dataPtr->moveToPoseValue.reset();
}

/////////////////////////////////////////////////
void IgnRenderer::NewHoverEvent(const math::Vector2i &_hoverPos)
{
  std::lock_guard<std::mutex> lock(this->dataPtr->mutex);
  this->dataPtr->mouseHoverPos = _hoverPos;
  this->dataPtr->hoverDirty = true;
}

/////////////////////////////////////////////////
void IgnRenderer::NewMouseEvent(const common::MouseEvent &_e,
    const math::Vector2d &_drag)
{
  std::lock_guard<std::mutex> lock(this->dataPtr->mutex);
  this->dataPtr->mouseEvent = _e;
  this->dataPtr->drag += _drag;
  this->dataPtr->mouseDirty = true;
}

/////////////////////////////////////////////////
math::Vector3d IgnRenderer::ScreenToPlane(
    const math::Vector2i &_screenPos) const
{
  // Normalize point on the image
  double width = this->dataPtr->camera->ImageWidth();
  double height = this->dataPtr->camera->ImageHeight();

  double nx = 2.0 * _screenPos.X() / width - 1.0;
  double ny = 1.0 - 2.0 * _screenPos.Y() / height;

  // Make a ray query
  this->dataPtr->rayQuery->SetFromCamera(
      this->dataPtr->camera, math::Vector2d(nx, ny));

  ignition::math::Planed plane(ignition::math::Vector3d(0, 0, 1), 0);

  math::Vector3d origin = this->dataPtr->rayQuery->Origin();
  math::Vector3d direction = this->dataPtr->rayQuery->Direction();
  double distance = plane.Distance(origin, direction);
  return origin + direction * distance;
}

/////////////////////////////////////////////////
math::Pose3d IgnRenderer::CameraPose() const
{
  if (this->dataPtr->camera)
    return this->dataPtr->camera->WorldPose();
  return math::Pose3d::Zero;
}

/////////////////////////////////////////////////
math::Vector3d IgnRenderer::ScreenToScene(
    const math::Vector2i &_screenPos) const
{
  // Normalize point on the image
  double width = this->dataPtr->camera->ImageWidth();
  double height = this->dataPtr->camera->ImageHeight();

  double nx = 2.0 * _screenPos.X() / width - 1.0;
  double ny = 1.0 - 2.0 * _screenPos.Y() / height;

  // Make a ray query
  this->dataPtr->rayQuery->SetFromCamera(
      this->dataPtr->camera, math::Vector2d(nx, ny));

  auto result = this->dataPtr->rayQuery->ClosestPoint();
  if (result)
    return result.point;

  // Set point to be 10m away if no intersection found
  return this->dataPtr->rayQuery->Origin() +
      this->dataPtr->rayQuery->Direction() * 10;
}

////////////////////////////////////////////////
void IgnRenderer::RequestSelectionChange(Entity _selectedEntity,
    bool _deselectAll, bool _sendEvent)
{
  this->dataPtr->selectionHelper = {_selectedEntity, _deselectAll, _sendEvent};
}

/////////////////////////////////////////////////
RenderThread::RenderThread()
{
  RenderWindowItemPrivate::threads << this;
  qRegisterMetaType<std::string>();
}

/////////////////////////////////////////////////
void RenderThread::RenderNext()
{
  this->context->makeCurrent(this->surface);

  if (!this->ignRenderer.initialized)
  {
    // Initialize renderer
    this->ignRenderer.Initialize();
  }

  // check if engine has been successfully initialized
  if (!this->ignRenderer.initialized)
  {
    ignerr << "Unable to initialize renderer" << std::endl;
    return;
  }

  this->ignRenderer.Render();

  emit TextureReady(this->ignRenderer.textureId, this->ignRenderer.textureSize);
}

/////////////////////////////////////////////////
void RenderThread::ShutDown()
{
  this->context->makeCurrent(this->surface);

  this->ignRenderer.Destroy();

  this->context->doneCurrent();
  delete this->context;

  // schedule this to be deleted only after we're done cleaning up
  this->surface->deleteLater();

  // Stop event processing, move the thread to GUI and make sure it is deleted.
  this->moveToThread(QGuiApplication::instance()->thread());
}


/////////////////////////////////////////////////
void RenderThread::SizeChanged()
{
  auto item = qobject_cast<QQuickItem *>(this->sender());
  if (!item)
  {
    ignerr << "Internal error, sender is not QQuickItem." << std::endl;
    return;
  }

  if (item->width() <= 0 || item->height() <= 0)
    return;

  this->ignRenderer.textureSize = QSize(item->width(), item->height());
  this->ignRenderer.textureDirty = true;
}

/////////////////////////////////////////////////
TextureNode::TextureNode(QQuickWindow *_window)
    : window(_window)
{
  // Our texture node must have a texture, so use the default 0 texture.
#if QT_VERSION < QT_VERSION_CHECK(5, 14, 0)
  this->texture = this->window->createTextureFromId(0, QSize(1, 1));
#else
  this->texture = this->window->createTextureFromNativeObject(
      QQuickWindow::NativeObjectTexture, nullptr, 0, QSize(1, 1),
      QQuickWindow::TextureIsOpaque);
#endif
  this->setTexture(this->texture);
}

/////////////////////////////////////////////////
TextureNode::~TextureNode()
{
  delete this->texture;
}

/////////////////////////////////////////////////
void TextureNode::NewTexture(int _id, const QSize &_size)
{
  this->mutex.lock();
  this->id = _id;
  this->size = _size;
  this->mutex.unlock();

  // We cannot call QQuickWindow::update directly here, as this is only allowed
  // from the rendering thread or GUI thread.
  emit PendingNewTexture();
}

/////////////////////////////////////////////////
void TextureNode::PrepareNode()
{
  this->mutex.lock();
  int newId = this->id;
  QSize sz = this->size;
  this->id = 0;
  this->mutex.unlock();
  if (newId)
  {
    delete this->texture;
    // note: include QQuickWindow::TextureHasAlphaChannel if the rendered
    // content has alpha.
#if QT_VERSION < QT_VERSION_CHECK(5, 14, 0)
    this->texture = this->window->createTextureFromId(
        newId, sz, QQuickWindow::TextureIsOpaque);
#else
    // TODO(anyone) Use createTextureFromNativeObject
    // https://github.com/ignitionrobotics/ign-gui/issues/113
#ifndef _WIN32
# pragma GCC diagnostic push
# pragma GCC diagnostic ignored "-Wdeprecated-declarations"
#endif
    this->texture = this->window->createTextureFromId(
        newId, sz, QQuickWindow::TextureIsOpaque);
#ifndef _WIN32
# pragma GCC diagnostic pop
#endif

#endif
    this->setTexture(this->texture);

    this->markDirty(DirtyMaterial);

    // This will notify the rendering thread that the texture is now being
    // rendered and it can start rendering to the other one.
    emit TextureInUse();
  }
}

/////////////////////////////////////////////////
RenderWindowItem::RenderWindowItem(QQuickItem *_parent)
  : QQuickItem(_parent), dataPtr(new RenderWindowItemPrivate)
{
  // FIXME(anyone) Ogre 1/2 singletons crash when there's an attempt to load
  // this plugin twice, so shortcut here. Ideally this would be caught at
  // Ignition Rendering.
  static bool done{false};
  if (done)
  {
    return;
  }
  done = true;

  this->setAcceptedMouseButtons(Qt::AllButtons);
  this->setFlag(ItemHasContents);
  this->dataPtr->renderThread = new RenderThread();
}

/////////////////////////////////////////////////
RenderWindowItem::~RenderWindowItem() = default;

/////////////////////////////////////////////////
void RenderWindowItem::Ready()
{
  this->dataPtr->renderThread->surface = new QOffscreenSurface();
  this->dataPtr->renderThread->surface->setFormat(
      this->dataPtr->renderThread->context->format());
  this->dataPtr->renderThread->surface->create();

  this->dataPtr->renderThread->ignRenderer.textureSize =
      QSize(std::max({this->width(), 1.0}), std::max({this->height(), 1.0}));

  this->connect(&this->dataPtr->renderThread->ignRenderer,
      &IgnRenderer::ContextMenuRequested,
      this, &RenderWindowItem::OnContextMenuRequested, Qt::QueuedConnection);

  this->connect(&this->dataPtr->renderThread->ignRenderer,
      &IgnRenderer::FollowTargetChanged,
      this, &RenderWindowItem::SetFollowTarget, Qt::QueuedConnection);

  this->dataPtr->renderThread->moveToThread(this->dataPtr->renderThread);

  this->connect(this, &QObject::destroyed,
      this->dataPtr->renderThread, &RenderThread::ShutDown,
      Qt::QueuedConnection);

  this->connect(this, &QQuickItem::widthChanged,
      this->dataPtr->renderThread, &RenderThread::SizeChanged);
  this->connect(this, &QQuickItem::heightChanged,
      this->dataPtr->renderThread, &RenderThread::SizeChanged);

  this->dataPtr->renderThread->start();
  this->update();

  this->dataPtr->rendererInit = true;
}

/////////////////////////////////////////////////
bool RenderWindowItem::RendererInitialized() const
{
  return this->dataPtr->rendererInit;
}

/////////////////////////////////////////////////
QSGNode *RenderWindowItem::updatePaintNode(QSGNode *_node,
    QQuickItem::UpdatePaintNodeData *)
{
  auto node = static_cast<TextureNode *>(_node);

  if (!this->dataPtr->renderThread->context)
  {
    QOpenGLContext *current = this->window()->openglContext();
    // Some GL implementations require that the currently bound context is
    // made non-current before we set up sharing, so we doneCurrent here
    // and makeCurrent down below while setting up our own context.
    current->doneCurrent();

    this->dataPtr->renderThread->context = new QOpenGLContext();
    if (this->RenderUtil()->EngineName() == "ogre2")
    {
      // Although it seems unbelievable, we can request another format for a
      // shared context; it is needed because Qt selects by default a compat
      // context which is much less likely to provide OpenGL 3.3 (only closed
      // NVidia drivers). This means there will be mismatch between what is
      // reported by QSG_INFO=1 and by OGRE.
      auto surfaceFormat = QSurfaceFormat();
      surfaceFormat.setMajorVersion(3);
      surfaceFormat.setMinorVersion(3);
      surfaceFormat.setProfile(QSurfaceFormat::CoreProfile);
      this->dataPtr->renderThread->context->setFormat(surfaceFormat);
    }
    else
    {
      this->dataPtr->renderThread->context->setFormat(current->format());
    }
    this->dataPtr->renderThread->context->setShareContext(current);
    this->dataPtr->renderThread->context->create();
    this->dataPtr->renderThread->context->moveToThread(
        this->dataPtr->renderThread);

    current->makeCurrent(this->window());

    QMetaObject::invokeMethod(this, "Ready");
    return nullptr;
  }

  if (!node)
  {
    node = new TextureNode(this->window());

    // Set up connections to get the production of render texture in sync with
    // vsync on the rendering thread.
    //
    // When a new texture is ready on the rendering thread, we use a direct
    // connection to the texture node to let it know a new texture can be used.
    // The node will then emit PendingNewTexture which we bind to
    // QQuickWindow::update to schedule a redraw.
    //
    // When the scene graph starts rendering the next frame, the PrepareNode()
    // function is used to update the node with the new texture. Once it
    // completes, it emits TextureInUse() which we connect to the rendering
    // thread's RenderNext() to have it start producing content into its render
    // texture.
    //
    // This rendering pipeline is throttled by vsync on the scene graph
    // rendering thread.

    this->connect(this->dataPtr->renderThread, &RenderThread::TextureReady,
        node, &TextureNode::NewTexture, Qt::DirectConnection);
    this->connect(node, &TextureNode::PendingNewTexture, this->window(),
        &QQuickWindow::update, Qt::QueuedConnection);
    this->connect(this->window(), &QQuickWindow::beforeRendering, node,
        &TextureNode::PrepareNode, Qt::DirectConnection);
    this->connect(node, &TextureNode::TextureInUse, this->dataPtr->renderThread,
        &RenderThread::RenderNext, Qt::QueuedConnection);

    // Get the production of FBO textures started..
    QMetaObject::invokeMethod(this->dataPtr->renderThread, "RenderNext",
        Qt::QueuedConnection);
  }

  node->setRect(this->boundingRect());

  return node;
}

///////////////////////////////////////////////////
void RenderWindowItem::OnContextMenuRequested(QString _entity)
{
  emit openContextMenu(std::move(_entity));
}

///////////////////////////////////////////////////
math::Vector3d RenderWindowItem::ScreenToScene(const math::Vector2i &_screenPos)
{
  return this->dataPtr->renderThread->ignRenderer.ScreenToScene(_screenPos);
}

////////////////////////////////////////////////
RenderUtil *RenderWindowItem::RenderUtil() const
{
  return this->dataPtr->renderThread->ignRenderer.RenderUtil();
}

/////////////////////////////////////////////////
Scene3D::Scene3D()
  : GuiSystem(), dataPtr(new Scene3DPrivate)
{
  qmlRegisterType<RenderWindowItem>("RenderWindow", 1, 0, "RenderWindow");
}


/////////////////////////////////////////////////
Scene3D::~Scene3D() = default;

/////////////////////////////////////////////////
void Scene3D::LoadConfig(const tinyxml2::XMLElement *_pluginElem)
{
  // FIXME(anyone) Ogre 1/2 singletons crash when there's an attempt to load
  // this plugin twice, so shortcut here. Ideally this would be caught at
  // Ignition Rendering.
  static bool done{false};
  if (done)
  {
    ignerr << "Only one Scene3D is supported per process at the moment."
           << std::endl;
    return;
  }
  done = true;

  auto renderWindow = this->PluginItem()->findChild<RenderWindowItem *>();
  if (!renderWindow)
  {
    ignerr << "Unable to find Render Window item. "
           << "Render window will not be created" << std::endl;
    return;
  }

  if (this->title.empty())
    this->title = "3D Scene";

  this->dataPtr->renderUtil = renderWindow->RenderUtil();

  renderWindow->forceActiveFocus();

  // Custom parameters
  if (_pluginElem)
  {
    if (auto elem = _pluginElem->FirstChildElement("engine"))
    {
      std::string engineName = elem->GetText();
      if (!engineName.empty())
      {
        this->dataPtr->renderUtil->SetEngineName(engineName);

        // there is a problem with displaying ogre2 render textures that are in
        // sRGB format. Workaround for now is to apply gamma correction
        // manually. There maybe a better way to solve the problem by making
        // OpenGL calls..
        if (engineName == std::string("ogre2"))
          this->PluginItem()->setProperty("gammaCorrect", true);
      }
    }

    if (auto elem = _pluginElem->FirstChildElement("scene"))
    {
      this->dataPtr->renderUtil->SetSceneName(elem->GetText());
    }

    if (auto elem = _pluginElem->FirstChildElement("ambient_light"))
    {
      math::Color ambient;
      std::stringstream colorStr;
      colorStr << std::string(elem->GetText());
      colorStr >> ambient;
      this->dataPtr->renderUtil->SetAmbientLight(ambient);
    }

    if (auto elem = _pluginElem->FirstChildElement("background_color"))
    {
      math::Color bgColor;
      std::stringstream colorStr;
      colorStr << std::string(elem->GetText());
      colorStr >> bgColor;
      this->dataPtr->renderUtil->SetBackgroundColor(bgColor);
    }

    if (auto elem = _pluginElem->FirstChildElement("camera_pose"))
    {
      math::Pose3d pose;
      std::stringstream poseStr;
      poseStr << std::string(elem->GetText());
      poseStr >> pose;
      renderWindow->SetInitCameraPose(pose);
      renderWindow->SetCameraPose(pose);
    }

    if (auto elem = _pluginElem->FirstChildElement("camera_follow"))
    {
      if (auto gainElem = elem->FirstChildElement("p_gain"))
      {
        double gain;
        std::stringstream gainStr;
        gainStr << std::string(gainElem->GetText());
        gainStr >> gain;
        if (gain >= 0 && gain <= 1.0)
          renderWindow->SetFollowPGain(gain);
        else
          ignerr << "Camera follow p gain outside of range [0, 1]" << std::endl;
      }

      if (auto targetElem = elem->FirstChildElement("target"))
      {
        std::stringstream targetStr;
        targetStr << std::string(targetElem->GetText());
        renderWindow->SetFollowTarget(targetStr.str(), true);
      }

      if (auto worldFrameElem = elem->FirstChildElement("world_frame"))
      {
        std::string worldFrameStr =
            common::lowercase(worldFrameElem->GetText());
        if (worldFrameStr == "true" || worldFrameStr == "1")
          renderWindow->SetFollowWorldFrame(true);
        else if (worldFrameStr == "false" || worldFrameStr == "0")
          renderWindow->SetFollowWorldFrame(false);
        else
        {
          ignerr << "Faild to parse <world_frame> value: " << worldFrameStr
                 << std::endl;
        }
      }

      if (auto offsetElem = elem->FirstChildElement("offset"))
      {
        math::Vector3d offset;
        std::stringstream offsetStr;
        offsetStr << std::string(offsetElem->GetText());
        offsetStr >> offset;
        renderWindow->SetFollowOffset(offset);
      }
    }

    if (auto elem = _pluginElem->FirstChildElement("record_video"))
    {
      if (auto useSimTimeElem = elem->FirstChildElement("use_sim_time"))
      {
        std::string useSimTimeStr =
            common::lowercase(useSimTimeElem->GetText());
        if (useSimTimeStr == "true" || useSimTimeStr == "1")
          renderWindow->SetRecordVideoUseSimTime(true);
        else if (useSimTimeStr == "false" || useSimTimeStr == "0")
          renderWindow->SetRecordVideoUseSimTime(false);
        else
        {
          ignerr << "Faild to parse <use_sim_time> value: " << useSimTimeStr
                 << std::endl;
        }
      }
      if (auto lockstepElem = elem->FirstChildElement("lockstep"))
      {
        std::string lockstepStr =
            common::lowercase(lockstepElem->GetText());
        if (lockstepStr == "true" || lockstepStr == "1")
        {
          this->dataPtr->recordVideoLockstep = true;
          renderWindow->SetRecordVideoLockstep(true);
        }
        else if (lockstepStr == "false" || lockstepStr == "0")
        {
          this->dataPtr->recordVideoLockstep = false;
          renderWindow->SetRecordVideoLockstep(false);
        }
        else
        {
          ignerr << "Faild to parse <lockstep> value: " << lockstepStr
                 << std::endl;
        }
      }
      if (auto bitrateElem = elem->FirstChildElement("bitrate"))
      {
        unsigned int bitrate = 0u;
        std::stringstream bitrateStr;
        bitrateStr << std::string(bitrateElem->GetText());
        bitrateStr >> bitrate;
        if (bitrate > 0u)
        {
          renderWindow->SetRecordVideoBitrate(bitrate);
        }
        else
        {
          ignerr << "Video recorder bitrate must be larger than 0"
                 << std::endl;
        }
      }
    }

    if (auto elem = _pluginElem->FirstChildElement("fullscreen"))
    {
      auto fullscreen = false;
      elem->QueryBoolText(&fullscreen);
      if (fullscreen)
      {
        ignition::gui::App()->findChild
          <ignition::gui::MainWindow *>()->QuickWindow()->showFullScreen();
      }
    }
  }

  // transform mode
  this->dataPtr->transformModeService =
      "/gui/transform_mode";
  this->dataPtr->node.Advertise(this->dataPtr->transformModeService,
      &Scene3D::OnTransformMode, this);
  ignmsg << "Transform mode service on ["
         << this->dataPtr->transformModeService << "]" << std::endl;

  // video recorder
  this->dataPtr->recordVideoService =
      "/gui/record_video";
  this->dataPtr->node.Advertise(this->dataPtr->recordVideoService,
      &Scene3D::OnRecordVideo, this);
  ignmsg << "Record video service on ["
         << this->dataPtr->recordVideoService << "]" << std::endl;

  // move to
  this->dataPtr->moveToService = "/gui/move_to";
  this->dataPtr->node.Advertise(this->dataPtr->moveToService,
      &Scene3D::OnMoveTo, this);
  ignmsg << "Move to service on ["
         << this->dataPtr->moveToService << "]" << std::endl;

  // follow
  this->dataPtr->followService = "/gui/follow";
  this->dataPtr->node.Advertise(this->dataPtr->followService,
      &Scene3D::OnFollow, this);
  ignmsg << "Follow service on ["
         << this->dataPtr->followService << "]" << std::endl;

  // view angle
  this->dataPtr->viewAngleService =
      "/gui/view_angle";
  this->dataPtr->node.Advertise(this->dataPtr->viewAngleService,
      &Scene3D::OnViewAngle, this);
  ignmsg << "View angle service on ["
         << this->dataPtr->viewAngleService << "]" << std::endl;

  // move to pose service
  this->dataPtr->moveToPoseService =
      "/gui/move_to/pose";
  this->dataPtr->node.Advertise(this->dataPtr->moveToPoseService,
      &Scene3D::OnMoveToPose, this);
  ignmsg << "Move to pose service on ["
         << this->dataPtr->moveToPoseService << "]" << std::endl;

  // camera position topic
  this->dataPtr->cameraPoseTopic = "/gui/camera/pose";
  this->dataPtr->cameraPosePub =
    this->dataPtr->node.Advertise<msgs::Pose>(this->dataPtr->cameraPoseTopic);
  ignmsg << "Camera pose topic advertised on ["
         << this->dataPtr->cameraPoseTopic << "]" << std::endl;

  ignition::gui::App()->findChild<
      ignition::gui::MainWindow *>()->installEventFilter(this);
}

//////////////////////////////////////////////////
void Scene3D::Update(const UpdateInfo &_info,
    EntityComponentManager &_ecm)
{
  if (nullptr == this->dataPtr->renderUtil)
    return;

  IGN_PROFILE("Scene3D::Update");
  auto renderWindow = this->PluginItem()->findChild<RenderWindowItem *>();
  if (this->dataPtr->worldName.empty())
  {
    // TODO(anyone) Only one scene is supported for now
    _ecm.Each<components::World, components::Name>(
        [&](const Entity &/*_entity*/,
          const components::World * /* _world */ ,
          const components::Name *_name)->bool
        {
          this->dataPtr->worldName = _name->Data();
          return true;
        });

    renderWindow->SetWorldName(this->dataPtr->worldName);
    auto worldEntity =
      _ecm.EntityByComponents(components::Name(this->dataPtr->worldName),
        components::World());
    auto renderEngineGuiComp =
      _ecm.Component<components::RenderEngineGuiPlugin>(worldEntity);
    if (renderEngineGuiComp && !renderEngineGuiComp->Data().empty())
    {
      this->dataPtr->renderUtil->SetEngineName(renderEngineGuiComp->Data());
    }
    else
    {
      igndbg << "RenderEngineGuiPlugin component not found, "
        "render engine won't be set from the ECM" << std::endl;
    }
  }

  if (this->dataPtr->cameraPosePub.HasConnections())
  {
    msgs::Pose poseMsg = msgs::Convert(renderWindow->CameraPose());
    this->dataPtr->cameraPosePub.Publish(poseMsg);
  }
  this->dataPtr->renderUtil->UpdateFromECM(_info, _ecm);

  // check if video recording is enabled and if we need to lock step
  // ECM updates with GUI rendering during video recording
  std::unique_lock<std::mutex> lock(this->dataPtr->recordMutex);
  if (this->dataPtr->recording && this->dataPtr->recordVideoLockstep &&
      renderWindow->RendererInitialized())
  {
    std::unique_lock<std::mutex> lock2(this->dataPtr->renderMutex);
    g_renderCv.wait(lock2);
  }
}

/////////////////////////////////////////////////
bool Scene3D::OnTransformMode(const msgs::StringMsg &_msg,
  msgs::Boolean &_res)
{
  auto renderWindow = this->PluginItem()->findChild<RenderWindowItem *>();
  renderWindow->SetTransformMode(_msg.data());

  _res.set_data(true);
  return true;
}

/////////////////////////////////////////////////
bool Scene3D::OnRecordVideo(const msgs::VideoRecord &_msg,
  msgs::Boolean &_res)
{
  auto renderWindow = this->PluginItem()->findChild<RenderWindowItem *>();

  bool record = _msg.start() && !_msg.stop();
  renderWindow->SetRecordVideo(record, _msg.format(), _msg.save_filename());

  _res.set_data(true);

  std::unique_lock<std::mutex> lock(this->dataPtr->recordMutex);
  this->dataPtr->recording = record;
  return true;
}

/////////////////////////////////////////////////
bool Scene3D::OnMoveTo(const msgs::StringMsg &_msg,
  msgs::Boolean &_res)
{
  auto renderWindow = this->PluginItem()->findChild<RenderWindowItem *>();

  renderWindow->SetMoveTo(_msg.data());

  _res.set_data(true);
  return true;
}

/////////////////////////////////////////////////
bool Scene3D::OnFollow(const msgs::StringMsg &_msg,
  msgs::Boolean &_res)
{
  auto renderWindow = this->PluginItem()->findChild<RenderWindowItem *>();

  renderWindow->SetFollowTarget(_msg.data());

  _res.set_data(true);
  return true;
}

/////////////////////////////////////////////////
bool Scene3D::OnViewAngle(const msgs::Vector3d &_msg,
  msgs::Boolean &_res)
{
  auto renderWindow = this->PluginItem()->findChild<RenderWindowItem *>();

  renderWindow->SetViewAngle(msgs::Convert(_msg));

  _res.set_data(true);
  return true;
}

/////////////////////////////////////////////////
bool Scene3D::OnMoveToPose(const msgs::GUICamera &_msg, msgs::Boolean &_res)
{
  auto renderWindow = this->PluginItem()->findChild<RenderWindowItem *>();

  math::Pose3d pose = msgs::Convert(_msg.pose());

  // If there is no orientation in the message, then set a Rot value in the
  // math::Pose3d object to infinite. This will prevent the orientation from
  // being used when positioning the camera.
  // See the MoveToHelper::MoveTo function
  if (!_msg.pose().has_orientation())
    pose.Rot().X() = math::INF_D;

  // If there is no position in the message, then set a Pos value in the
  // math::Pose3d object to infinite. This will prevent the orientation from
  // being used when positioning the camera.
  // See the MoveToHelper::MoveTo function
  if (!_msg.pose().has_position())
    pose.Pos().X() = math::INF_D;

  renderWindow->SetMoveToPose(pose);

  _res.set_data(true);
  return true;
}

/////////////////////////////////////////////////
void Scene3D::OnHovered(int _mouseX, int _mouseY)
{
  auto renderWindow = this->PluginItem()->findChild<RenderWindowItem *>();
  renderWindow->OnHovered({_mouseX, _mouseY});
}

/////////////////////////////////////////////////
void Scene3D::OnDropped(const QString &_drop, int _mouseX, int _mouseY)
{
  if (_drop.toStdString().empty())
  {
    ignwarn << "Dropped empty entity URI." << std::endl;
    return;
  }

  std::function<void(const ignition::msgs::Boolean &, const bool)> cb =
      [](const ignition::msgs::Boolean &_res, const bool _result)
  {
    if (!_result || !_res.data())
      ignerr << "Error creating dropped entity." << std::endl;
  };

  auto renderWindow = this->PluginItem()->findChild<RenderWindowItem *>();
  math::Vector3d pos = renderWindow->ScreenToScene({_mouseX, _mouseY});

  msgs::EntityFactory req;
  req.set_sdf_filename(_drop.toStdString());
  req.set_allow_renaming(true);
  msgs::Set(req.mutable_pose(),
      math::Pose3d(pos.X(), pos.Y(), pos.Z(), 1, 0, 0, 0));

  this->dataPtr->node.Request("/world/" + this->dataPtr->worldName + "/create",
      req, cb);
}

/////////////////////////////////////////////////
void Scene3D::OnFocusWindow()
{
  auto renderWindow = this->PluginItem()->findChild<RenderWindowItem *>();
  renderWindow->forceActiveFocus();
}

/////////////////////////////////////////////////
void RenderWindowItem::SetXYZSnap(const math::Vector3d &_xyz)
{
  this->dataPtr->renderThread->ignRenderer.SetXYZSnap(_xyz);
}

/////////////////////////////////////////////////
void RenderWindowItem::SetRPYSnap(const math::Vector3d &_rpy)
{
  this->dataPtr->renderThread->ignRenderer.SetRPYSnap(_rpy);
}

/////////////////////////////////////////////////
void RenderWindowItem::SetScaleSnap(const math::Vector3d &_scale)
{
  this->dataPtr->renderThread->ignRenderer.SetScaleSnap(_scale);
}

/////////////////////////////////////////////////
bool Scene3D::eventFilter(QObject *_obj, QEvent *_event)
{
  if (_event->type() == ignition::gazebo::gui::events::EntitiesSelected::kType)
  {
    auto selectedEvent =
        reinterpret_cast<gui::events::EntitiesSelected *>(_event);
    if (selectedEvent)
    {
      for (const auto &entity : selectedEvent->Data())
      {
        // If the event is from the user, update render util state
        if (!selectedEvent->FromUser())
          continue;

        auto node = this->dataPtr->renderUtil->SceneManager().NodeById(entity);

        if (nullptr == node)
        {
          // If an unknown entity has been selected, and control is not pressed,
          // deselect all known selected entities
          if (!(QGuiApplication::keyboardModifiers() & Qt::ControlModifier))
          {
            auto renderWindow =
                this->PluginItem()->findChild<RenderWindowItem *>();
            renderWindow->DeselectAllEntities(false);
          }
          continue;
        }

        auto renderWindow = this->PluginItem()->findChild<RenderWindowItem *>();
        renderWindow->UpdateSelectedEntity(entity, false);
      }
    }
  }
  else if (_event->type() ==
           ignition::gazebo::gui::events::DeselectAllEntities::kType)
  {
    auto deselectEvent =
        reinterpret_cast<gui::events::DeselectAllEntities *>(_event);

    // If the event is from the user, update render util state
    if (deselectEvent && deselectEvent->FromUser())
    {
      auto renderWindow = this->PluginItem()->findChild<RenderWindowItem *>();
      renderWindow->DeselectAllEntities(false);
    }
  }
  else if (_event->type() ==
      ignition::gazebo::gui::events::SnapIntervals::kType)
  {
    auto snapEvent = reinterpret_cast<gui::events::SnapIntervals *>(_event);
    if (snapEvent)
    {
      auto renderWindow = this->PluginItem()->findChild<RenderWindowItem *>();
      renderWindow->SetXYZSnap(snapEvent->XYZ());
      renderWindow->SetRPYSnap(snapEvent->RPY());
      renderWindow->SetScaleSnap(snapEvent->Scale());
    }
  }
  else if (_event->type() ==
      ignition::gazebo::gui::events::SpawnPreviewModel::kType)
  {
    auto spawnPreviewEvent =
      reinterpret_cast<gui::events::SpawnPreviewModel *>(_event);
    if (spawnPreviewEvent)
    {
      auto renderWindow = this->PluginItem()->findChild<RenderWindowItem *>();
      renderWindow->SetModel(spawnPreviewEvent->ModelSdfString());
    }
  }
  else if (_event->type() ==
      ignition::gazebo::gui::events::SpawnPreviewPath::kType)
  {
    auto spawnPreviewPathEvent =
      reinterpret_cast<gui::events::SpawnPreviewPath *>(_event);
    if (spawnPreviewPathEvent)
    {
      auto renderWindow = this->PluginItem()->findChild<RenderWindowItem *>();
      renderWindow->SetModelPath(spawnPreviewPathEvent->FilePath());
    }
  }

  // Standard event processing
  return QObject::eventFilter(_obj, _event);
}

/////////////////////////////////////////////////
void RenderWindowItem::UpdateSelectedEntity(Entity _entity,
    bool _sendEvent)
{
  this->dataPtr->renderThread->ignRenderer.RequestSelectionChange(
      _entity, false, _sendEvent);
}

/////////////////////////////////////////////////
void RenderWindowItem::SetTransformMode(const std::string &_mode)
{
  this->dataPtr->renderThread->ignRenderer.SetTransformMode(_mode);
}

/////////////////////////////////////////////////
void RenderWindowItem::SetModel(const std::string &_model)
{
  this->dataPtr->renderThread->ignRenderer.SetModel(_model);
}

/////////////////////////////////////////////////
void RenderWindowItem::SetModelPath(const std::string &_filePath)
{
  this->dataPtr->renderThread->ignRenderer.SetModelPath(_filePath);
}

/////////////////////////////////////////////////
void RenderWindowItem::SetRecordVideo(bool _record, const std::string &_format,
    const std::string &_savePath)
{
  this->dataPtr->renderThread->ignRenderer.SetRecordVideo(_record, _format,
      _savePath);
}

/////////////////////////////////////////////////
void RenderWindowItem::SetMoveTo(const std::string &_target)
{
  this->dataPtr->renderThread->ignRenderer.SetMoveTo(_target);
}

/////////////////////////////////////////////////
void RenderWindowItem::DeselectAllEntities(bool _sendEvent)
{
  this->dataPtr->renderThread->ignRenderer.RequestSelectionChange(
      kNullEntity, true, _sendEvent);
}

/////////////////////////////////////////////////
void RenderWindowItem::SetFollowTarget(const std::string &_target,
    bool _waitForTarget)
{
  this->setProperty("message", _target.empty() ? "" :
      "Press Escape to exit Follow mode");
  this->dataPtr->renderThread->ignRenderer.SetFollowTarget(_target,
      _waitForTarget);
}

/////////////////////////////////////////////////
void RenderWindowItem::SetViewAngle(const math::Vector3d &_direction)
{
  this->dataPtr->renderThread->ignRenderer.SetViewAngle(_direction);
}

/////////////////////////////////////////////////
void RenderWindowItem::SetMoveToPose(const math::Pose3d &_pose)
{
  this->dataPtr->renderThread->ignRenderer.SetMoveToPose(_pose);
}

/////////////////////////////////////////////////
void RenderWindowItem::SetFollowPGain(double _gain)
{
  this->dataPtr->renderThread->ignRenderer.SetFollowPGain(_gain);
}

/////////////////////////////////////////////////
void RenderWindowItem::SetFollowWorldFrame(bool _worldFrame)
{
  this->dataPtr->renderThread->ignRenderer.SetFollowWorldFrame(_worldFrame);
}

/////////////////////////////////////////////////
void RenderWindowItem::SetFollowOffset(const math::Vector3d &_offset)
{
  this->dataPtr->renderThread->ignRenderer.SetFollowOffset(_offset);
}

/////////////////////////////////////////////////
void RenderWindowItem::SetCameraPose(const math::Pose3d &_pose)
{
  this->dataPtr->renderThread->ignRenderer.cameraPose = _pose;
}

/////////////////////////////////////////////////
math::Pose3d RenderWindowItem::CameraPose() const
{
  if (this->dataPtr->renderThread)
    return this->dataPtr->renderThread->ignRenderer.CameraPose();
  return math::Pose3d::Zero;
}

/////////////////////////////////////////////////
void RenderWindowItem::SetInitCameraPose(const math::Pose3d &_pose)
{
  this->dataPtr->renderThread->ignRenderer.SetInitCameraPose(_pose);
}

/////////////////////////////////////////////////
void RenderWindowItem::SetWorldName(const std::string &_name)
{
  this->dataPtr->renderThread->ignRenderer.worldName = _name;
}

/////////////////////////////////////////////////
void RenderWindowItem::SetRecordVideoUseSimTime(bool _useSimTime)
{
  this->dataPtr->renderThread->ignRenderer.SetRecordVideoUseSimTime(
      _useSimTime);
}

/////////////////////////////////////////////////
void RenderWindowItem::SetRecordVideoLockstep(bool _lockstep)
{
  this->dataPtr->renderThread->ignRenderer.SetRecordVideoLockstep(
      _lockstep);
}

/////////////////////////////////////////////////
void RenderWindowItem::SetRecordVideoBitrate(unsigned int _bitrate)
{
  this->dataPtr->renderThread->ignRenderer.SetRecordVideoBitrate(
      _bitrate);
}

/////////////////////////////////////////////////
void RenderWindowItem::OnHovered(const ignition::math::Vector2i &_hoverPos)
{
  this->dataPtr->renderThread->ignRenderer.NewHoverEvent(_hoverPos);
}

/////////////////////////////////////////////////
void RenderWindowItem::mousePressEvent(QMouseEvent *_e)
{
  this->forceActiveFocus();

  auto event = ignition::gui::convert(*_e);
  event.SetPressPos(event.Pos());
  this->dataPtr->mouseEvent = event;
  this->dataPtr->mouseEvent.SetType(common::MouseEvent::PRESS);

  this->dataPtr->renderThread->ignRenderer.NewMouseEvent(
      this->dataPtr->mouseEvent);
}

////////////////////////////////////////////////
void RenderWindowItem::mouseReleaseEvent(QMouseEvent *_e)
{
  auto event = ignition::gui::convert(*_e);
  event.SetPressPos(this->dataPtr->mouseEvent.PressPos());

  // A release at the end of a drag
  if (this->dataPtr->mouseEvent.Type() == common::MouseEvent::MOVE)
    event.SetDragging(this->dataPtr->mouseEvent.Dragging());

  this->dataPtr->mouseEvent = event;
  this->dataPtr->mouseEvent.SetType(common::MouseEvent::RELEASE);

  this->dataPtr->renderThread->ignRenderer.NewMouseEvent(
      this->dataPtr->mouseEvent);
}

////////////////////////////////////////////////
void RenderWindowItem::mouseMoveEvent(QMouseEvent *_e)
{
  auto event = ignition::gui::convert(*_e);

  if (!event.Dragging())
    return;

  event.SetPressPos(this->dataPtr->mouseEvent.PressPos());

  auto dragInt = event.Pos() - this->dataPtr->mouseEvent.Pos();
  auto dragDistance = math::Vector2d(dragInt.X(), dragInt.Y());

  this->dataPtr->mouseEvent = event;
  this->dataPtr->mouseEvent.SetType(common::MouseEvent::MOVE);
  this->dataPtr->renderThread->ignRenderer.NewMouseEvent(
      this->dataPtr->mouseEvent, dragDistance);
}

////////////////////////////////////////////////
void RenderWindowItem::wheelEvent(QWheelEvent *_e)
{
  this->forceActiveFocus();

  this->dataPtr->mouseEvent.SetType(common::MouseEvent::SCROLL);
#if QT_VERSION < QT_VERSION_CHECK(5, 14, 0)
  this->dataPtr->mouseEvent.SetPos(_e->x(), _e->y());
#else
  this->dataPtr->mouseEvent.SetPos(_e->position().x(), _e->position().y());
#endif
  double scroll = (_e->angleDelta().y() > 0) ? -1.0 : 1.0;
  this->dataPtr->renderThread->ignRenderer.NewMouseEvent(
      this->dataPtr->mouseEvent, math::Vector2d(scroll, scroll));
}

////////////////////////////////////////////////
void RenderWindowItem::keyPressEvent(QKeyEvent *_e)
{
  this->dataPtr->renderThread->ignRenderer.HandleKeyPress(_e);
}

////////////////////////////////////////////////
void RenderWindowItem::keyReleaseEvent(QKeyEvent *_e)
{
  this->dataPtr->renderThread->ignRenderer.HandleKeyRelease(_e);

  if (_e->key() == Qt::Key_Escape)
  {
    if (!this->dataPtr->renderThread->ignRenderer.FollowTarget().empty())
    {
      this->SetFollowTarget(std::string());
      this->setProperty("message", "");

      _e->accept();
    }
    this->DeselectAllEntities(true);
    this->dataPtr->renderThread->ignRenderer.TerminateSpawnPreview();
  }
}

///////////////////////////////////////////////////
// void Scene3D::resizeEvent(QResizeEvent *_e)
// {
//  if (this->dataPtr->renderWindow)
//  {
//    this->dataPtr->renderWindow->OnResize(_e->size().width(),
//                                          _e->size().height());
//  }
//
//  if (this->dataPtr->camera)
//  {
//    this->dataPtr->camera->SetAspectRatio(
//        static_cast<double>(this->width()) / this->height());
//    this->dataPtr->camera->SetHFOV(M_PI * 0.5);
//  }
// }
//

////////////////////////////////////////////////
void MoveToHelper::MoveTo(const rendering::CameraPtr &_camera,
    const ignition::math::Pose3d &_target,
    double _duration, std::function<void()> _onAnimationComplete)
{
  this->camera = _camera;
  this->poseAnim = std::make_unique<common::PoseAnimation>(
      "move_to", _duration, false);
  this->onAnimationComplete = std::move(_onAnimationComplete);

  math::Pose3d start = _camera->WorldPose();

  common::PoseKeyFrame *key = this->poseAnim->CreateKeyFrame(0);
  key->Translation(start.Pos());
  key->Rotation(start.Rot());

  key = this->poseAnim->CreateKeyFrame(_duration);
  if (_target.Pos().IsFinite())
    key->Translation(_target.Pos());
  else
    key->Translation(start.Pos());

  if (_target.Rot().IsFinite())
    key->Rotation(_target.Rot());
  else
    key->Rotation(start.Rot());
}

////////////////////////////////////////////////
void MoveToHelper::MoveTo(const rendering::CameraPtr &_camera,
    const rendering::NodePtr &_target,
    double _duration, std::function<void()> _onAnimationComplete)
{
  this->camera = _camera;
  this->poseAnim = std::make_unique<common::PoseAnimation>(
      "move_to", _duration, false);
  this->onAnimationComplete = std::move(_onAnimationComplete);

  math::Pose3d start = _camera->WorldPose();

  // todo(anyone) implement bounding box function in rendering to get
  // target size and center.
  // Assume fixed size and target world position is its center
  math::Box targetBBox(1.0, 1.0, 1.0);
  math::Vector3d targetCenter = _target->WorldPosition();
  math::Vector3d dir = targetCenter - start.Pos();
  dir.Correct();
  dir.Normalize();

  // distance to move
  double maxSize = targetBBox.Size().Max();
  double dist = start.Pos().Distance(targetCenter) - maxSize;

  // Scale to fit in view
  double hfov = this->camera->HFOV().Radian();
  double offset = maxSize*0.5 / std::tan(hfov/2.0);

  // End position and rotation
  math::Vector3d endPos = start.Pos() + dir*(dist - offset);
  math::Quaterniond endRot =
      math::Matrix4d::LookAt(endPos, targetCenter).Rotation();
  math::Pose3d end(endPos, endRot);

  common::PoseKeyFrame *key = this->poseAnim->CreateKeyFrame(0);
  key->Translation(start.Pos());
  key->Rotation(start.Rot());

  key = this->poseAnim->CreateKeyFrame(_duration);
  key->Translation(end.Pos());
  key->Rotation(end.Rot());
}

////////////////////////////////////////////////
void MoveToHelper::LookDirection(const rendering::CameraPtr &_camera,
    const math::Vector3d &_direction, const math::Vector3d &_lookAt,
    double _duration, std::function<void()> _onAnimationComplete)
{
  this->camera = _camera;
  this->poseAnim = std::make_unique<common::PoseAnimation>(
      "view_angle", _duration, false);
  this->onAnimationComplete = std::move(_onAnimationComplete);

  math::Pose3d start = _camera->WorldPose();

  // Look at world origin unless there are visuals selected
  // Keep current distance to look at target
  math::Vector3d camPos = _camera->WorldPose().Pos();
  double distance = std::fabs((camPos - _lookAt).Length());

  // Calculate camera position
  math::Vector3d endPos = _lookAt - _direction * distance;

  // Calculate camera orientation
  math::Quaterniond endRot =
    ignition::math::Matrix4d::LookAt(endPos, _lookAt).Rotation();

  // Move camera to that pose
  common::PoseKeyFrame *key = this->poseAnim->CreateKeyFrame(0);
  key->Translation(start.Pos());
  key->Rotation(start.Rot());

  // Move camera back to initial pose
  if (_direction == math::Vector3d::Zero)
  {
    endPos = this->initCameraPose.Pos();
    endRot = this->initCameraPose.Rot();
  }

  key = this->poseAnim->CreateKeyFrame(_duration);
  key->Translation(endPos);
  key->Rotation(endRot);
}

////////////////////////////////////////////////
void MoveToHelper::AddTime(double _time)
{
  if (!this->camera || !this->poseAnim)
    return;

  common::PoseKeyFrame kf(0);

  this->poseAnim->AddTime(_time);
  this->poseAnim->InterpolatedKeyFrame(kf);

  math::Pose3d offset(kf.Translation(), kf.Rotation());

  this->camera->SetWorldPose(offset);

  if (this->poseAnim->Length() <= this->poseAnim->Time())
  {
    if (this->onAnimationComplete)
    {
      this->onAnimationComplete();
    }
    this->camera.reset();
    this->poseAnim.reset();
    this->onAnimationComplete = nullptr;
  }
}

////////////////////////////////////////////////
bool MoveToHelper::Idle() const
{
  return this->poseAnim == nullptr;
}

////////////////////////////////////////////////
void MoveToHelper::SetInitCameraPose(const math::Pose3d &_pose)
{
  this->initCameraPose = _pose;
}

// Register this plugin
IGNITION_ADD_PLUGIN(ignition::gazebo::Scene3D,
                    ignition::gui::Plugin)<|MERGE_RESOLUTION|>--- conflicted
+++ resolved
@@ -15,14 +15,11 @@
  *
 */
 
-<<<<<<< HEAD
+#include "Scene3D.hh"
+
+#include <algorithm>
+#include <cmath>
 #include <condition_variable>
-=======
-#include "Scene3D.hh"
-
-#include <algorithm>
->>>>>>> 2f76de8f
-#include <cmath>
 #include <limits>
 #include <map>
 #include <mutex>
@@ -70,16 +67,11 @@
 #include "ignition/gazebo/gui/GuiEvents.hh"
 #include "ignition/gazebo/rendering/RenderUtil.hh"
 
-<<<<<<< HEAD
-#include "Scene3D.hh"
-
 /// \brief condition variable for lockstepping video recording
 /// todo(anyone) avoid using a global condition variable when we support
 /// multiple viewports in the future.
 std::condition_variable g_renderCv;
 
-=======
->>>>>>> 2f76de8f
 Q_DECLARE_METATYPE(std::string)
 
 namespace ignition
