/*
 * Copyright (C) 2018 Open Source Robotics Foundation
 *
 * Licensed under the Apache License, Version 2.0 (the "License");
 * you may not use this file except in compliance with the License.
 * You may obtain a copy of the License at
 *
 *     http://www.apache.org/licenses/LICENSE-2.0
 *
 * Unless required by applicable law or agreed to in writing, software
 * distributed under the License is distributed on an "AS IS" BASIS,
 * WITHOUT WARRANTIES OR CONDITIONS OF ANY KIND, either express or implied.
 * See the License for the specific language governing permissions and
 * limitations under the License.
 *
*/
#include <gflags/gflags.h>

#include <ignition/common/Console.hh>

#include <iostream>

#include "ignition/gazebo/config.hh"
#include "ignition/gazebo/Server.hh"
#include "ignition/gazebo/ServerConfig.hh"

// Gflag command line argument definitions
// This flag is an abbreviation for the longer gflags built-in help flag.
DEFINE_bool(h, false, "");
DEFINE_int32(verbose, 1, "");
DEFINE_int32(v, 1, "");
DEFINE_double(z, -1, "Update rate in Hertz.");
DEFINE_uint64(iterations, 0, "Number of iterations to execute.");
DEFINE_string(f, "", "Load an SDF file on start.");
DEFINE_bool(r, false, "Run simulation on start. "
    "The default is false, which starts simulation paused.");
DEFINE_bool(levels, false, "Use levels");
DEFINE_bool(distributed, false, "Use distributed simulation.");
DEFINE_string(network_role, "", "Participant role used in a distributed "
    " simulation environment. Role is one of [primary, secondary].");
DEFINE_int32(network_secondaries, 0, "Number of secondary participants "
    " expected to join a distributed simulation environment. (Primary only).");

//////////////////////////////////////////////////
void help()
{
  std::cout
  << "ign-gazebo-server -- Run the Gazebo server (headless mode)." << std::endl
  << std::endl
  << "`ign-gazebo-server` [options]" << std::endl
  << std::endl
  << std::endl
  << "Options:" << std::endl
  << "  -h [ --help ]          Print help message."
  << std::endl
  << "  --version              Print version information."
  << std::endl
  << "  -v [--verbose] arg     Adjust the level of console output (0~4)."
  << " The default verbosity is 1"
  << std::endl
  << "  --iterations arg       Number of iterations to execute."
  << std::endl
  << "  -f arg                 Load an SDF file on start. "
  << std::endl
  << "  -z arg                 Update rate in Hertz."
  << std::endl
  << "  -r                     Run simulation on start."
  << " The default is false, which starts simulation paused."
  << std::endl
  << "  --levels               Use the level system."
  << std::endl
  << "                         The default is false, which loads all models."
  << std::endl
  << "                         It's always true with --distributed."
  << std::endl
  << "  --distributed          Use the distributed simulation system."
<<<<<<< HEAD
  << std::endl
  << "                         The default is false, which disables all "
  << std::endl
  << "                         distributed simulation."
  << std::endl
  << "                         It implies --levels. "
=======
  << " The default is false, which disables all distributed simulation."
  << " This will be deprecated in ign-gazebo2. Please use --network-role "
  << " and/or --network-secondaries instead."
  << std::endl
  << "  --network-role         Participant role used in a distributed "
  << " simulation environment. Role is one of [primary, secondary]."
  << std::endl
  << "  --network-secondaries  Number of secondary participants "
  << " expected to join a distributed simulation environment. (Primary only)"
>>>>>>> 5ed5f827
  << std::endl
  << std::endl
  << "Environment variables:" << std::endl
  << "  IGN_GAZEBO_RESOURCE_PATH    Colon separated paths used to locate "
  << " resources. Can be useful with the -f option to find an SDF file."
  << std::endl
  << "  IGN_GAZEBO_NETWORK_ROLE     Participant role used in a distributed "
  << " simulation environment. Role is one of [PRIMARY, SECONDARY]. This will"
  << " be deprecated in ign-gazebo2. Please use --network-role instead."
  << std::endl
  << "  IGN_GAZEBO_NETWORK_SECONDARIES    Number of secondary participants "
  << " expected to join a distributed simulation environment. (Primary only)"
  << " This will be deprecated in ign-gazebo2. Please use --network-role "
  << " instead."
  << std::endl;
}

//////////////////////////////////////////////////
void version()
{
  std::cout << IGNITION_GAZEBO_VERSION_HEADER << std::endl;
}

//////////////////////////////////////////////////
static bool VerbosityValidator(const char */*_flagname*/, int _value)
{
  return _value >= 0 && _value <= 4;
}

//////////////////////////////////////////////////
int main(int _argc, char **_argv)
{
  // Register validators
  gflags::RegisterFlagValidator(&FLAGS_verbose, &VerbosityValidator);
  gflags::RegisterFlagValidator(&FLAGS_v, &VerbosityValidator);

  // Parse command line
  gflags::AllowCommandLineReparsing();
  gflags::ParseCommandLineNonHelpFlags(&_argc, &_argv, true);

  // Hold info as we parse it
  gflags::CommandLineFlagInfo info;

  // Help
  // Parse out the help flag in such a way that the full help text
  // is suppressed: if --help* or -h is specified, override the default
  // help behavior and turn on --helpmatch, to only shows help for the
  // current executable (instead of showing a huge list of gflags built-ins).
  gflags::GetCommandLineFlagInfo("help", &info);
  bool showHelp = FLAGS_h || (info.current_value == "true");

  // Version
  gflags::GetCommandLineFlagInfo("version", &info);
  bool showVersion = (info.current_value == "true");

  // Verbosity
  gflags::GetCommandLineFlagInfo("verbose", &info);
  if (info.is_default)
  {
    gflags::GetCommandLineFlagInfo("v", &info);
    if (!info.is_default)
      FLAGS_verbose = FLAGS_v;
    else
      FLAGS_verbose = 1;
  }

  // If help message is requested, substitute in the override help function.
  if (showHelp)
  {
    gflags::SetCommandLineOption("help", "false");
    gflags::SetCommandLineOption("helpshort", "false");
    gflags::SetCommandLineOption("helpfull", "false");
    gflags::SetCommandLineOption("helpmatch", "");
    help();
    return 0;
  }

  // If version is requested, override with custom version print function.
  if (showVersion)
  {
    gflags::SetCommandLineOption("version", "false");
    version();
    return 0;
  }

  // Set verbosity
  ignition::common::Console::SetVerbosity(FLAGS_verbose);
  ignmsg << "Ignition Gazebo Server v" << IGNITION_GAZEBO_VERSION_FULL
         << std::endl;

  ignition::gazebo::ServerConfig serverConfig;
  if (!serverConfig.SetSdfFile(FLAGS_f))
  {
    ignerr << "Failed to set SDF file [" << FLAGS_f << "]" << std::endl;
    return -1;
  }

  // Set the update rate.
  if (FLAGS_z > 0.0)
    serverConfig.SetUpdateRate(FLAGS_z);

  if (FLAGS_levels)
  {
    ignmsg << "Using the level system\n";
    serverConfig.SetUseLevels(true);
  }

  /// \todo(nkoenig) Deprecated the FLAGS_distributed in ign-gazebo2, and
  /// remove in ign-gazebo3. The FLAGS_network_role is used to indicate
  /// if distributed simulation is enabled.
  if (FLAGS_distributed)
  {
    ignmsg << "Using the distributed simulation system\n";
    serverConfig.SetUseDistributedSimulation(true);
    serverConfig.SetUseLevels(true);
  }

  if (!FLAGS_network_role.empty())
  {
    // This if is here to prevent the ignmsg from being displayed twice
    // in the case when FLAGS_distributed is used with FLAGS_network_role
    if (!FLAGS_distributed)
      ignmsg << "Using the distributed simulation system\n";
    serverConfig.SetNetworkRole(FLAGS_network_role);
    serverConfig.SetNetworkSecondaries(FLAGS_network_secondaries);
  }

  // Create the Gazebo server
  ignition::gazebo::Server server(serverConfig);

  // Run the server
  server.Run(true, FLAGS_iterations, !FLAGS_r);

  igndbg << "Shutting down ign-gazebo-server" << std::endl;
  return 0;
}<|MERGE_RESOLUTION|>--- conflicted
+++ resolved
@@ -71,27 +71,19 @@
   << std::endl
   << "                         The default is false, which loads all models."
   << std::endl
-  << "                         It's always true with --distributed."
+  << "                         It's always true with --network-role."
   << std::endl
   << "  --distributed          Use the distributed simulation system."
-<<<<<<< HEAD
-  << std::endl
-  << "                         The default is false, which disables all "
-  << std::endl
-  << "                         distributed simulation."
-  << std::endl
-  << "                         It implies --levels. "
-=======
   << " The default is false, which disables all distributed simulation."
   << " This will be deprecated in ign-gazebo2. Please use --network-role "
-  << " and/or --network-secondaries instead."
+  << " and/or --network-secondaries instead. It implies --levels."
   << std::endl
   << "  --network-role         Participant role used in a distributed "
   << " simulation environment. Role is one of [primary, secondary]."
+  << " It implies --levels."
   << std::endl
   << "  --network-secondaries  Number of secondary participants "
   << " expected to join a distributed simulation environment. (Primary only)"
->>>>>>> 5ed5f827
   << std::endl
   << std::endl
   << "Environment variables:" << std::endl
@@ -204,7 +196,7 @@
   /// if distributed simulation is enabled.
   if (FLAGS_distributed)
   {
-    ignmsg << "Using the distributed simulation system\n";
+    ignmsg << "Using the distributed simulation and levels systems\n";
     serverConfig.SetUseDistributedSimulation(true);
     serverConfig.SetUseLevels(true);
   }
@@ -214,9 +206,10 @@
     // This if is here to prevent the ignmsg from being displayed twice
     // in the case when FLAGS_distributed is used with FLAGS_network_role
     if (!FLAGS_distributed)
-      ignmsg << "Using the distributed simulation system\n";
+      ignmsg << "Using the distributed simulation and levels systems\n";
     serverConfig.SetNetworkRole(FLAGS_network_role);
     serverConfig.SetNetworkSecondaries(FLAGS_network_secondaries);
+    serverConfig.SetUseLevels(true);
   }
 
   // Create the Gazebo server
