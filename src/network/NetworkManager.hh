/*
 * Copyright (C) 2018 Open Source Robotics Foundation
 *
 * Licensed under the Apache License, Version 2.0 (the "License");
 * you may not use this file except in compliance with the License.
 * You may obtain a copy of the License at
 *
 *     http://www.apache.org/licenses/LICENSE-2.0
 *
 * Unless required by applicable law or agreed to in writing, software
 * distributed under the License is distributed on an "AS IS" BASIS,
 * WITHOUT WARRANTIES OR CONDITIONS OF ANY KIND, either express or implied.
 * See the License for the specific language governing permissions and
 * limitations under the License.
 *
 */
#ifndef IGNITION_GAZEBO_NETWORK_NETWORKMANAGER_HH_
#define IGNITION_GAZEBO_NETWORK_NETWORKMANAGER_HH_

#include <chrono>
#include <cstdint>
#include <memory>
#include <string>

#include <ignition/transport/NodeOptions.hh>
#include <ignition/gazebo/config.hh>
#include <ignition/gazebo/Export.hh>
#include <ignition/gazebo/EventManager.hh>

#include "NetworkConfig.hh"

namespace ignition
{
  namespace gazebo
  {
    // Inline bracket to help doxygen filtering.
    inline namespace IGNITION_GAZEBO_VERSION_NAMESPACE {
    // Forward declarations
    class NetworkManagerPrivate;

    /// \class NetworkManager NetworkManager.hh
    ///   ignition/gazebo/NetworkManager.hh
    /// \brief The NetworkManager provides a common interface to derived
    /// objects that control the flow of information in the distributed
    /// simulation environment.
    class IGNITION_GAZEBO_VISIBLE NetworkManager
    {
      /// \brief Convenience type alias for NodeOptions
      public: using NodeOptions = ignition::transport::NodeOptions;

      /// \brief Create a class derived from NetworkManager based on
      /// a given configuration
      /// \param[in] _stepFunction The `SimulationRunner`'s `Step` function,
      /// so the network can perform actions before and after stepping.
      /// \param[in] _ecm Entity-component manager.
      /// \param[in] _eventMgr EventManager to associate with this
      /// NetworkManager
      /// \param[in] _config configuration object to use. If not given,
      ///   configuration will be populated from environment variables.
      /// \param[in] _options Advanced options for underlying ign-transport
      public: static std::unique_ptr<NetworkManager> Create(
<<<<<<< HEAD
                  std::function<void(const UpdateInfo &_info)> _stepFunction,
                  EntityComponentManager &_ecm, EventManager *_eventMgr = nullptr,
                  const NetworkConfig &_config = NetworkConfig::FromEnv(),
                  const NodeOptions &_options = NodeOptions());
=======
          const std::function<void(const UpdateInfo &_info)> &_stepFunction,
          EntityComponentManager &_ecm, EventManager *_eventMgr = nullptr,
          const NetworkConfig &_config = NetworkConfig::FromEnv(),
          const NodeOptions &_options = NodeOptions());
>>>>>>> b3cb14d1

      /// \brief Constructor with configuration passed in.
      /// \param[in] _stepFunction The `SimulationRunner`'s `Step` function,
      /// so the network can perform actions before and after stepping.
      /// \param[in] _ecm Entity-component manager.
      /// \param[in] _eventMgr EventManager to associate with this
      /// NetworkManager
      /// \param[in] _config configuration object to use.
      /// \param[in] _options Advanced options for underlying ign-transport
      protected: explicit NetworkManager(
<<<<<<< HEAD
                  std::function<void(const UpdateInfo &_info)> _stepFunction,
                  EntityComponentManager &_ecm, EventManager *_eventMgr,
                  const NetworkConfig &_config,
                  const NodeOptions &_options);
=======
          const std::function<void(const UpdateInfo &_info)> &_stepFunction,
          EntityComponentManager &_ecm, EventManager *_eventMgr,
          const NetworkConfig &_config,
          const NodeOptions &_options);
>>>>>>> b3cb14d1

      /// \brief Destructor.
      public: virtual ~NetworkManager() = 0;

      /// \brief Indicate if NetworkManager is ready to initialize.
      /// \return True when NetworkManager is ready to be initialized and
      /// execute
      public: virtual bool Ready() const = 0;

      /// \brief Initialize communications with peers.
      /// The NetworkManager goes through two phases of initialization. The
      /// constructor creates the peer tracker and begins to discover peers
      /// in the network. Once the appropriate number of peers is discovered
      /// (based on participant role), then the NetworkManager will indicate
      /// that it is ready to initialize and execute via the `Ready`.
      ///
      /// The `Handshake` call will then set up any additional communications
      /// infrastructure required for distributed simulation to proceed.
      public: virtual void Handshake() = 0;

      /// \brief Get a unique namespace for this runner
      public: virtual std::string Namespace() const = 0;

      /// \brief Convenience method for retrieving role.
      public: NetworkRole Role() const;

      /// \brief Convenience method for retrieving primary role.
      public: bool IsPrimary() const;

      /// \brief Convenience method for retrieving secondary role.
      public: bool IsSecondary() const;

      /// \brief Convenience method for retrieving readonly role.
      public: bool IsReadOnly() const;

      /// \brief Get the manager's config.
      /// \return The manager's config.
      public: NetworkConfig Config() const;

      /// \brief Private data
      protected: std::unique_ptr<NetworkManagerPrivate> dataPtr;
    };
    }
  }  // namespace gazebo
}  // namespace ignition

#endif  // IGNITION_GAZEBO_NETWORKMANAGER_HH_<|MERGE_RESOLUTION|>--- conflicted
+++ resolved
@@ -59,17 +59,10 @@
       ///   configuration will be populated from environment variables.
       /// \param[in] _options Advanced options for underlying ign-transport
       public: static std::unique_ptr<NetworkManager> Create(
-<<<<<<< HEAD
-                  std::function<void(const UpdateInfo &_info)> _stepFunction,
-                  EntityComponentManager &_ecm, EventManager *_eventMgr = nullptr,
-                  const NetworkConfig &_config = NetworkConfig::FromEnv(),
-                  const NodeOptions &_options = NodeOptions());
-=======
           const std::function<void(const UpdateInfo &_info)> &_stepFunction,
           EntityComponentManager &_ecm, EventManager *_eventMgr = nullptr,
           const NetworkConfig &_config = NetworkConfig::FromEnv(),
           const NodeOptions &_options = NodeOptions());
->>>>>>> b3cb14d1
 
       /// \brief Constructor with configuration passed in.
       /// \param[in] _stepFunction The `SimulationRunner`'s `Step` function,
@@ -80,17 +73,10 @@
       /// \param[in] _config configuration object to use.
       /// \param[in] _options Advanced options for underlying ign-transport
       protected: explicit NetworkManager(
-<<<<<<< HEAD
-                  std::function<void(const UpdateInfo &_info)> _stepFunction,
-                  EntityComponentManager &_ecm, EventManager *_eventMgr,
-                  const NetworkConfig &_config,
-                  const NodeOptions &_options);
-=======
           const std::function<void(const UpdateInfo &_info)> &_stepFunction,
           EntityComponentManager &_ecm, EventManager *_eventMgr,
           const NetworkConfig &_config,
           const NodeOptions &_options);
->>>>>>> b3cb14d1
 
       /// \brief Destructor.
       public: virtual ~NetworkManager() = 0;
