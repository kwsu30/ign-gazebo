/*
 * Copyright (C) 2018 Open Source Robotics Foundation
 *
 * Licensed under the Apache License, Version 2.0 (the "License");
 * you may not use this file except in compliance with the License.
 * You may obtain a copy of the License at
 *
 *     http://www.apache.org/licenses/LICENSE-2.0
 *
 * Unless required by applicable law or agreed to in writing, software
 * distributed under the License is distributed on an "AS IS" BASIS,
 * WITHOUT WARRANTIES OR CONDITIONS OF ANY KIND, either express or implied.
 * See the License for the specific language governing permissions and
 * limitations under the License.
 *
*/
#include "PeerInfo.hh"

#include "ignition/common/Uuid.hh"
#include "ignition/transport/NetUtils.hh"

using namespace ignition;
using namespace gazebo;

/////////////////////////////////////////////////
PeerInfo::PeerInfo(const NetworkRole &_role):
  id(ignition::common::Uuid().String()),
  hostname(ignition::transport::hostname()),
  role(_role)
{
}

/////////////////////////////////////////////////
std::string PeerInfo::Namespace() const
{
  std::string ns = "";
  if (this->role == NetworkRole::SimulationSecondary)
  {
    ns = "/" + this->id.substr(0, 8);
  }
  return ns;
}

/////////////////////////////////////////////////
ignition::gazebo::private_msgs::PeerInfo ignition::gazebo::toProto(
    const PeerInfo &_info)
{
  ignition::gazebo::private_msgs::PeerInfo proto;
  proto.set_id(_info.id);
  proto.set_hostname(_info.hostname);

  switch (_info.role)
  {
    case NetworkRole::ReadOnly:
      proto.set_role(ignition::gazebo::private_msgs::PeerInfo::READ_ONLY);
      break;
    case NetworkRole::SimulationPrimary:
<<<<<<< HEAD
      proto.set_role(ignition::gazebo::private_msgs::PeerInfo::SIMULATION_PRIMARY);
      break;
    case NetworkRole::SimulationSecondary:
      proto.set_role(ignition::gazebo::private_msgs::PeerInfo::SIMULATION_SECONDARY);
=======
      proto.set_role(
          ignition::gazebo::private_msgs::PeerInfo::SIMULATION_PRIMARY);
      break;
    case NetworkRole::SimulationSecondary:
      proto.set_role(
          ignition::gazebo::private_msgs::PeerInfo::SIMULATION_SECONDARY);
>>>>>>> fa0c84a7
      break;
    case NetworkRole::None:
    default:
      proto.set_role(ignition::gazebo::private_msgs::PeerInfo::NONE);
  }
  return proto;
}

/////////////////////////////////////////////////
PeerInfo ignition::gazebo::fromProto(
    const ignition::gazebo::private_msgs::PeerInfo& _proto)
{
  PeerInfo info;
  info.id = _proto.id();
  info.hostname = _proto.hostname();

  switch (_proto.role())
  {
    case ignition::gazebo::private_msgs::PeerInfo::READ_ONLY:
      info.role = NetworkRole::ReadOnly;
      break;
    case ignition::gazebo::private_msgs::PeerInfo::SIMULATION_PRIMARY:
      info.role = NetworkRole::SimulationPrimary;
      break;
    case ignition::gazebo::private_msgs::PeerInfo::SIMULATION_SECONDARY:
      info.role = NetworkRole::SimulationSecondary;
      break;
    case ignition::gazebo::private_msgs::PeerInfo::NONE:
    default:
      info.role = NetworkRole::None;
      break;
  }
  return info;
}<|MERGE_RESOLUTION|>--- conflicted
+++ resolved
@@ -55,19 +55,12 @@
       proto.set_role(ignition::gazebo::private_msgs::PeerInfo::READ_ONLY);
       break;
     case NetworkRole::SimulationPrimary:
-<<<<<<< HEAD
-      proto.set_role(ignition::gazebo::private_msgs::PeerInfo::SIMULATION_PRIMARY);
-      break;
-    case NetworkRole::SimulationSecondary:
-      proto.set_role(ignition::gazebo::private_msgs::PeerInfo::SIMULATION_SECONDARY);
-=======
       proto.set_role(
           ignition::gazebo::private_msgs::PeerInfo::SIMULATION_PRIMARY);
       break;
     case NetworkRole::SimulationSecondary:
       proto.set_role(
           ignition::gazebo::private_msgs::PeerInfo::SIMULATION_SECONDARY);
->>>>>>> fa0c84a7
       break;
     case NetworkRole::None:
     default:
