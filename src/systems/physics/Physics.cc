/*
 * Copyright (C) 2018 Open Source Robotics Foundation
 *
 * Licensed under the Apache License, Version 2.0 (the "License");
 * you may not use this file except in compliance with the License.
 * You may obtain a copy of the License at
 *
 *     http://www.apache.org/licenses/LICENSE-2.0
 *
 * Unless required by applicable law or agreed to in writing, software
 * distributed under the License is distributed on an "AS IS" BASIS,
 * WITHOUT WARRANTIES OR CONDITIONS OF ANY KIND, either express or implied.
 * See the License for the specific language governing permissions and
 * limitations under the License.
 *
 */

#include <ignition/msgs/contact.pb.h>
#include <ignition/msgs/contacts.pb.h>
#include <ignition/msgs/entity.pb.h>
#include <ignition/msgs/Utility.hh>

#include <iostream>
#include <deque>
#include <unordered_map>

#include <ignition/common/Profiler.hh>
#include <ignition/common/MeshManager.hh>
#include <ignition/math/eigen3/Conversions.hh>
#include <ignition/physics/FeatureList.hh>
#include <ignition/physics/FeaturePolicy.hh>
#include <ignition/physics/RelativeQuantity.hh>
#include <ignition/physics/RequestEngine.hh>
#include <ignition/plugin/Loader.hh>
#include <ignition/plugin/PluginPtr.hh>
#include <ignition/plugin/Register.hh>

// Features
#include <ignition/physics/BoxShape.hh>
#include <ignition/physics/CylinderShape.hh>
#include <ignition/physics/ForwardStep.hh>
#include <ignition/physics/FrameSemantics.hh>
#include <ignition/physics/FreeGroup.hh>
#include <ignition/physics/GetContacts.hh>
#include <ignition/physics/GetEntities.hh>
#include <ignition/physics/Joint.hh>
#include <ignition/physics/Link.hh>
#include <ignition/physics/RemoveEntities.hh>
#include <ignition/physics/Shape.hh>
#include <ignition/physics/SphereShape.hh>
#include <ignition/physics/mesh/MeshShape.hh>
#include <ignition/physics/sdf/ConstructCollision.hh>
#include <ignition/physics/sdf/ConstructJoint.hh>
#include <ignition/physics/sdf/ConstructLink.hh>
#include <ignition/physics/sdf/ConstructModel.hh>
#include <ignition/physics/sdf/ConstructVisual.hh>
#include <ignition/physics/sdf/ConstructWorld.hh>

// SDF
#include <sdf/Collision.hh>
#include <sdf/Joint.hh>
#include <sdf/Link.hh>
#include <sdf/Mesh.hh>
#include <sdf/Model.hh>
#include <sdf/Visual.hh>
#include <sdf/World.hh>

#include "ignition/gazebo/EntityComponentManager.hh"
// Components
#include "ignition/gazebo/components/AngularAcceleration.hh"
#include "ignition/gazebo/components/AngularVelocity.hh"
#include "ignition/gazebo/components/BatterySoC.hh"
#include "ignition/gazebo/components/CanonicalLink.hh"
#include "ignition/gazebo/components/ChildLinkName.hh"
#include "ignition/gazebo/components/Collision.hh"
#include "ignition/gazebo/components/ContactSensorData.hh"
#include "ignition/gazebo/components/Geometry.hh"
#include "ignition/gazebo/components/Gravity.hh"
#include "ignition/gazebo/components/Inertial.hh"
#include "ignition/gazebo/components/Joint.hh"
#include "ignition/gazebo/components/JointAxis.hh"
#include "ignition/gazebo/components/JointPosition.hh"
#include "ignition/gazebo/components/JointType.hh"
#include "ignition/gazebo/components/JointVelocity.hh"
#include "ignition/gazebo/components/JointVelocityCmd.hh"
#include "ignition/gazebo/components/LinearAcceleration.hh"
#include "ignition/gazebo/components/LinearVelocity.hh"
#include "ignition/gazebo/components/Link.hh"
#include "ignition/gazebo/components/Model.hh"
#include "ignition/gazebo/components/Name.hh"
#include "ignition/gazebo/components/ParentEntity.hh"
#include "ignition/gazebo/components/ParentLinkName.hh"
#include "ignition/gazebo/components/ExternalWorldWrenchCmd.hh"
#include "ignition/gazebo/components/JointForceCmd.hh"
#include "ignition/gazebo/components/Pose.hh"
#include "ignition/gazebo/components/PoseCmd.hh"
#include "ignition/gazebo/components/Static.hh"
#include "ignition/gazebo/components/ThreadPitch.hh"
#include "ignition/gazebo/components/Visual.hh"
#include "ignition/gazebo/components/World.hh"

#include "Physics.hh"

using namespace ignition;
using namespace ignition::gazebo::systems;
namespace components = ignition::gazebo::components;


// Private data class.
class ignition::gazebo::systems::PhysicsPrivate
{
  public: using MinimumFeatureList = ignition::physics::FeatureList<
          // FreeGroup
          ignition::physics::FindFreeGroupFeature,
          ignition::physics::SetFreeGroupWorldPose,
          ignition::physics::FreeGroupFrameSemantics,
          ignition::physics::LinkFrameSemantics,
          ignition::physics::AddLinkExternalForceTorque,
          ignition::physics::ForwardStep,
          ignition::physics::GetEntities,
          ignition::physics::GetContactsFromLastStepFeature,
          ignition::physics::RemoveEntities,
          ignition::physics::mesh::AttachMeshShapeFeature,
          ignition::physics::GetBasicJointProperties,
          ignition::physics::GetBasicJointState,
          ignition::physics::SetBasicJointState,
          ignition::physics::sdf::ConstructSdfCollision,
          ignition::physics::sdf::ConstructSdfJoint,
          ignition::physics::sdf::ConstructSdfLink,
          ignition::physics::sdf::ConstructSdfModel,
          ignition::physics::sdf::ConstructSdfVisual,
          ignition::physics::sdf::ConstructSdfWorld
          >;


  public: using EnginePtrType = ignition::physics::EnginePtr<
            ignition::physics::FeaturePolicy3d, MinimumFeatureList>;

  public: using WorldType = ignition::physics::World<
            ignition::physics::FeaturePolicy3d, MinimumFeatureList>;

  public: using WorldPtrType = ignition::physics::WorldPtr<
            ignition::physics::FeaturePolicy3d, MinimumFeatureList>;

  public: using ModelPtrType = ignition::physics::ModelPtr<
            ignition::physics::FeaturePolicy3d, MinimumFeatureList>;

  public: using LinkPtrType = ignition::physics::LinkPtr<
            ignition::physics::FeaturePolicy3d, MinimumFeatureList>;

  public: using ShapePtrType = ignition::physics::ShapePtr<
            ignition::physics::FeaturePolicy3d, MinimumFeatureList>;

  public: using JointPtrType = ignition::physics::JointPtr<
            ignition::physics::FeaturePolicy3d, MinimumFeatureList>;

  public: using FreeGroupPtrType = ignition::physics::FreeGroupPtr<
            ignition::physics::FeaturePolicy3d, MinimumFeatureList>;

  /// \brief Create physics entities
  /// \param[in] _ecm Constant reference to ECM.
  public: void CreatePhysicsEntities(const EntityComponentManager &_ecm);

  /// \brief Remove physics entities if they are removed from the ECM
  /// \param[in] _ecm Constant reference to ECM.
  public: void RemovePhysicsEntities(const EntityComponentManager &_ecm);

  /// \brief Update physics from components
  /// \param[in] _ecm Constant reference to ECM.
  public: void UpdatePhysics(EntityComponentManager &_ecm);

  /// \brief Step the simulationrfor each world
  /// \param[in] _dt Duration
  public: void Step(const std::chrono::steady_clock::duration &_dt);

  /// \brief Update components from physics simulation
  /// \param[in] _ecm Mutable reference to ECM.
  public: void UpdateSim(EntityComponentManager &_ecm) const;

  /// \brief Update collision components from physics simulation
  /// \param[in] _ecm Mutable reference to ECM.
  public: void UpdateCollisions(EntityComponentManager &_ecm) const;

  /// \brief FrameData relative to world at a given offset pose
  /// \param[in] _link ign-physics link
  /// \param[in] _pose Offset pose in which to compute the frame data
  /// \returns FrameData at the given offset pose
  public: physics::FrameData3d LinkFrameDataAtOffset(
      const LinkPtrType &_link, const math::Pose3d &_pose) const;

  /// \brief A map between world entity ids in the ECM to World Entities in
  /// ign-physics.
  public: std::unordered_map<Entity, WorldPtrType> entityWorldMap;

  /// \brief A map between model entity ids in the ECM to Model Entities in
  /// ign-physics.
  public: std::unordered_map<Entity, ModelPtrType> entityModelMap;

  /// \brief A map between link entity ids in the ECM to Link Entities in
  /// ign-physics.
  public: std::unordered_map<Entity, LinkPtrType> entityLinkMap;

  /// \brief A map between collision entity ids in the ECM to Shape Entities in
  /// ign-physics.
  public: std::unordered_map<Entity, ShapePtrType> entityCollisionMap;

  /// \brief A map between shape entities in ign-physics to collision entities
  /// in the ECM. This is the reverse map of entityCollisionMap.
  public: std::unordered_map<ShapePtrType, Entity> collisionEntityMap;

  /// \brief A map between joint entity ids in the ECM to Joint Entities in
  /// ign-physics
  public: std::unordered_map<Entity, JointPtrType> entityJointMap;

  /// \brief A map between model entity ids in the ECM to whether its battery
  /// has drained.
  public: std::unordered_map<Entity, bool> entityOffMap;

  /// \brief used to store whether physics objects have been created.
  public: bool initialized = false;

  /// \brief Pointer to the underlying ign-physics Engine entity.
  public: EnginePtrType engine = nullptr;
};

//////////////////////////////////////////////////
Physics::Physics() : System(), dataPtr(std::make_unique<PhysicsPrivate>())
{
  ignition::plugin::Loader pl;
  // dartsim_plugin_LIB is defined by cmake
  std::unordered_set<std::string> plugins = pl.LoadLib(dartsim_plugin_LIB);
  if (!plugins.empty())
  {
    const std::string className = "ignition::physics::dartsim::Plugin";
    ignition::plugin::PluginPtr plugin = pl.Instantiate(className);

    if (plugin)
    {
      this->dataPtr->engine = ignition::physics::RequestEngine<
        ignition::physics::FeaturePolicy3d,
        PhysicsPrivate::MinimumFeatureList>::From(plugin);
    }
    else
    {
      ignerr << "Unable to instantiate " << className << ".\n";
    }
  }
  else
  {
    ignerr << "Unable to load the " << dartsim_plugin_LIB << " library.\n";
    return;
  }
}

//////////////////////////////////////////////////
Physics::~Physics() = default;

//////////////////////////////////////////////////
void Physics::Update(const UpdateInfo &_info, EntityComponentManager &_ecm)
{
  IGN_PROFILE("Physics::Update");
  if (this->dataPtr->engine)
  {
    this->dataPtr->CreatePhysicsEntities(_ecm);
    // Only step if not paused.
    if (!_info.paused)
    {
      this->dataPtr->UpdatePhysics(_ecm);
      this->dataPtr->Step(_info.dt);
      this->dataPtr->UpdateSim(_ecm);
    }

    // Entities scheduled to be removed should be removed from physics after the
    // simulation step. Otherwise, since the to-be-removed entity still shows up
    // in the ECM::Each the UpdatePhysics and UpdateSim calls will have an error
    this->dataPtr->RemovePhysicsEntities(_ecm);
  }
}

//////////////////////////////////////////////////
void PhysicsPrivate::CreatePhysicsEntities(const EntityComponentManager &_ecm)
{
  // Get all the new worlds
  _ecm.EachNew<components::World, components::Name, components::Gravity>(
      [&](const Entity &_entity,
        const components::World * /* _world */,
        const components::Name *_name,
        const components::Gravity *_gravity)->bool
      {
        // Check if world already exists
        if (this->entityWorldMap.find(_entity) != this->entityWorldMap.end())
        {
          ignwarn << "World entity [" << _entity
                  << "] marked as new, but it's already on the map."
                  << std::endl;
          return true;
        }

        sdf::World world;
        world.SetName(_name->Data());
        world.SetGravity(_gravity->Data());
        auto worldPtrPhys = this->engine->ConstructWorld(world);
        this->entityWorldMap.insert(std::make_pair(_entity, worldPtrPhys));

        return true;
      });

  _ecm.EachNew<components::Model, components::Name, components::Pose,
            components::ParentEntity>(
      [&](const Entity &_entity,
          const components::Model *,
          const components::Name *_name,
          const components::Pose *_pose,
          const components::ParentEntity *_parent)->bool
      {
        // Check if model already exists
        if (this->entityModelMap.find(_entity) != this->entityModelMap.end())
        {
          ignwarn << "Model entity [" << _entity
                  << "] marked as new, but it's already on the map."
                  << std::endl;
          return true;
        }

        // TODO(anyone) Don't load models unless they have collisions

        // Check if parent world exists
        // TODO(louise): Support nested models, see
        // https://bitbucket.org/ignitionrobotics/ign-physics/issues/10
        if (this->entityWorldMap.find(_parent->Data())
            == this->entityWorldMap.end())
        {
          ignwarn << "Model's parent entity [" << _parent->Data()
                  << "] not found on world map." << std::endl;
          return true;
        }
        auto worldPtrPhys = this->entityWorldMap.at(_parent->Data());

        sdf::Model model;
        model.SetName(_name->Data());
        model.SetPose(_pose->Data());

        auto staticComp = _ecm.Component<components::Static>(_entity);
        if (staticComp && staticComp->Data())
        {
          model.SetStatic(staticComp->Data());
        }

        auto modelPtrPhys = worldPtrPhys->ConstructModel(model);
        this->entityModelMap.insert(std::make_pair(_entity, modelPtrPhys));

        return true;
      });

  _ecm.EachNew<components::Link, components::Name, components::Pose,
            components::ParentEntity>(
      [&](const Entity &_entity,
        const components::Link * /* _link */,
        const components::Name *_name,
        const components::Pose *_pose,
        const components::ParentEntity *_parent)->bool
      {
        // Check if link already exists
        if (this->entityLinkMap.find(_entity) != this->entityLinkMap.end())
        {
          ignwarn << "Link entity [" << _entity
                  << "] marked as new, but it's already on the map."
                  << std::endl;
          return true;
        }

        // TODO(anyone) Don't load links unless they have collisions

        // Check if parent model exists
        if (this->entityModelMap.find(_parent->Data())
            == this->entityModelMap.end())
        {
          ignwarn << "Link's parent entity [" << _parent->Data()
                  << "] not found on model map." << std::endl;
          return true;
        }
        auto modelPtrPhys = this->entityModelMap.at(_parent->Data());

        sdf::Link link;
        link.SetName(_name->Data());
        link.SetPose(_pose->Data());

        // get link inertial
        auto inertial = _ecm.Component<components::Inertial>(_entity);
        if (inertial)
        {
          link.SetInertial(inertial->Data());
        }

        auto linkPtrPhys = modelPtrPhys->ConstructLink(link);
        this->entityLinkMap.insert(std::make_pair(_entity, linkPtrPhys));

        return true;
      });

  // We don't need to add visuals to the physics engine.

  // collisions
  _ecm.EachNew<components::Collision, components::Name, components::Pose,
            components::Geometry,
            components::ParentEntity>(
      [&](const Entity &  _entity,
          const components::Collision *,
          const components::Name *_name,
          const components::Pose *_pose,
          const components::Geometry *_geom,
          const components::ParentEntity *_parent) -> bool
      {
        if (this->entityCollisionMap.find(_entity) !=
            this->entityCollisionMap.end())
        {
           ignwarn << "Collision entity [" << _entity
                   << "] marked as new, but it's already on the map."
                   << std::endl;
          return true;
        }

        // Check if parent link exists
        if (this->entityLinkMap.find(_parent->Data())
            == this->entityLinkMap.end())
        {
          ignwarn << "Collision's parent entity [" << _parent->Data()
                  << "] not found on link map." << std::endl;
          return true;
        }
        auto linkPtrPhys = this->entityLinkMap.at(_parent->Data());

<<<<<<< HEAD
        sdf::Collision collision;

        // TODO(anyone) This component is used for friction, but doesn't get
        // transmitted during distributed sim. We shold have an sdf::Surface
        // class instead.
        auto collElement =
            _ecm.Component<components::CollisionElement>(_entity);
        if (collElement)
        {
          collision.Load(collElement->Data());
        }

        collision.SetName(_name->Data());
        collision.SetPose(_pose->Data());
        collision.SetGeom(_geom->Data());
=======
        sdf::Collision collision = _collElement->Data();
>>>>>>> e3c6928a

        ShapePtrType collisionPtrPhys;
        if (_geom->Data().Type() == sdf::GeometryType::MESH)
        {
          const sdf::Mesh *meshSdf = _geom->Data().MeshShape();
          if (nullptr == meshSdf)
          {
            ignwarn << "Mesh geometry for collision [" << _name->Data()
                    << "] missing mesh shape." << std::endl;
            return true;
          }

          auto &meshManager = *ignition::common::MeshManager::Instance();
          auto *mesh = meshManager.Load(meshSdf->Uri());
          if (nullptr == mesh)
          {
            ignwarn << "Failed to load mesh from [" << meshSdf->Uri()
                    << "]." << std::endl;
            return true;
          }

          collisionPtrPhys = linkPtrPhys->AttachMeshShape(_name->Data(), *mesh,
              ignition::math::eigen3::convert(_pose->Data()),
              ignition::math::eigen3::convert(meshSdf->Scale()));
        }
        else
        {
          collisionPtrPhys = linkPtrPhys->ConstructCollision(collision);
        }

        this->entityCollisionMap.insert(
            std::make_pair(_entity, collisionPtrPhys));
        this->collisionEntityMap.insert(
            std::make_pair(collisionPtrPhys, _entity));
        return true;
      });

  // joints
  _ecm.EachNew<components::Joint, components::Name, components::JointType,
               components::Pose, components::ThreadPitch,
               components::ParentEntity, components::ParentLinkName,
               components::ChildLinkName>(
      [&](const Entity &_entity,
          const components::Joint * /* _joint */,
          const components::Name *_name,
          const components::JointType *_jointType,
          const components::Pose *_pose,
          const components::ThreadPitch *_threadPitch,
          const components::ParentEntity *_parentModel,
          const components::ParentLinkName *_parentLinkName,
          const components::ChildLinkName *_childLinkName) -> bool
      {
        // Check if joint already exists
        if (this->entityJointMap.find(_entity) != this->entityJointMap.end())
        {
          ignwarn << "Joint entity [" << _entity
                  << "] marked as new, but it's already on the map."
                  << std::endl;
          return true;
        }

        // Check if parent model exists
        if (this->entityModelMap.find(_parentModel->Data())
            == this->entityModelMap.end())
        {
          ignwarn << "Joint's parent entity [" << _parentModel->Data()
                  << "] not found on model map." << std::endl;
          return true;
        }
        auto modelPtrPhys = this->entityModelMap.at(_parentModel->Data());

        sdf::Joint joint;
        joint.SetName(_name->Data());
        joint.SetType(_jointType->Data());
        joint.SetPose(_pose->Data());
        joint.SetThreadPitch(_threadPitch->Data());

        joint.SetParentLinkName(_parentLinkName->Data());
        joint.SetChildLinkName(_childLinkName->Data());

        auto jointAxis = _ecm.Component<components::JointAxis>(_entity);
        auto jointAxis2 = _ecm.Component<components::JointAxis2>(_entity);

        if (jointAxis)
          joint.SetAxis(0, jointAxis->Data());
        if (jointAxis2)
          joint.SetAxis(1, jointAxis2->Data());

        // Use the parent link's parent model as the model of this joint
        auto jointPtrPhys = modelPtrPhys->ConstructJoint(joint);

        this->entityJointMap.insert(std::make_pair(_entity, jointPtrPhys));
        return true;
      });

  _ecm.EachNew<components::BatterySoC>(
      [&](const Entity & _entity, const components::BatterySoC *)->bool
      {
        // Parent entity of battery is model entity
        this->entityOffMap.insert(std::make_pair(
          _ecm.ParentEntity(_entity), false));
        return true;
      });
}

//////////////////////////////////////////////////
void PhysicsPrivate::RemovePhysicsEntities(const EntityComponentManager &_ecm)
{
  // Assume the world will not be erased
  // Only removing models is supported by ign-physics right now so we only
  // remove links, joints and collisions if they are children of the removed
  // model.
  // We assume the links, joints and collisions will be removed from the
  // physics engine when the containing model gets removed so, here, we only
  // remove the entities from the gazebo entity->physics entity map.
  _ecm.EachRemoved<components::Model>(
      [&](const Entity &_entity, const components::Model *
          /* _model */) -> bool
      {
        // Remove model if found
        auto modelIt = this->entityModelMap.find(_entity);
        if (modelIt != this->entityModelMap.end())
        {
          // Remove child links, collisions and joints first
          for (const auto &childLink :
               _ecm.ChildrenByComponents(_entity, components::Link()))
          {
            for (const auto &childCollision :
                 _ecm.ChildrenByComponents(childLink, components::Collision()))
            {
              auto collIt = this->entityCollisionMap.find(childCollision);
              if (collIt != this->entityCollisionMap.end())
              {
                this->collisionEntityMap.erase(collIt->second);
                this->entityCollisionMap.erase(collIt);
              }
            }
            this->entityLinkMap.erase(childLink);
          }

          for (const auto &childJoint :
               _ecm.ChildrenByComponents(_entity, components::Joint()))
          {
            this->entityJointMap.erase(childJoint);
          }

          // Remove the model from the physics engine
          modelIt->second->Remove();
          this->entityModelMap.erase(_entity);
        }
        return true;
      });
}

//////////////////////////////////////////////////
void PhysicsPrivate::UpdatePhysics(EntityComponentManager &_ecm)
{
  IGN_PROFILE("PhysicsPrivate::UpdatePhysics");
  // Battery state
  _ecm.Each<components::BatterySoC>(
      [&](const Entity & _entity, const components::BatterySoC *_bat)
      {
        if (_bat->Data() <= 0)
          entityOffMap[_ecm.ParentEntity(_entity)] = true;
        else
          entityOffMap[_ecm.ParentEntity(_entity)] = false;
        return true;
      });

  // Handle joint state
  _ecm.Each<components::Joint, components::Name>(
      [&](const Entity &_entity, const components::Joint *,
          const components::Name *_name)
      {
        auto jointIt = this->entityJointMap.find(_entity);
        if (jointIt == this->entityJointMap.end())
          return true;

        // Model is out of battery
        if (this->entityOffMap[_ecm.ParentEntity(_entity)])
        {
          std::size_t nDofs = jointIt->second->GetDegreesOfFreedom();
          for (std::size_t i = 0; i < nDofs; ++i)
          {
            jointIt->second->SetForce(i, 0);
            // TODO(anyone): Only for diff drive, which does not use
            //   JointForceCmd. Remove when it does.
            jointIt->second->SetVelocity(i, 0);
          }
          return true;
        }

        auto force = _ecm.Component<components::JointForceCmd>(_entity);
        if (force)
        {
          if (force->Data().size() != jointIt->second->GetDegreesOfFreedom())
          {
            ignwarn << "There is a mismatch in the degrees of freedom between "
                    << "Joint [" << _name->Data() << "(Entity=" << _entity
                    << ")] and its JointForceCmd component. The joint has "
                    << force->Data().size() << " while the component has "
                    << jointIt->second->GetDegreesOfFreedom() << ".\n";
          }
          std::size_t nDofs = std::min(force->Data().size(),
                                       jointIt->second->GetDegreesOfFreedom());
          for (std::size_t i = 0; i < nDofs; ++i)
          {
            jointIt->second->SetForce(i, force->Data()[i]);
          }
        }
        else
        {
          // Only set joint velocity if joint force is not set.
          auto velCmd = _ecm.Component<components::JointVelocityCmd>(_entity);
          if (velCmd)
          {
            if (velCmd->Data().size() != jointIt->second->GetDegreesOfFreedom())
            {
              ignwarn << "There is a mismatch in the degrees of freedom between"
                      << " Joint [" << _name->Data() << "(Entity=" << _entity
                      << ")] and its JointVelocityCmd component. The joint has "
                      << velCmd->Data().size() << " while the component has "
                      << jointIt->second->GetDegreesOfFreedom() << ".\n";
            }
            std::size_t nDofs = std::min(velCmd->Data().size(),
                jointIt->second->GetDegreesOfFreedom());
            for (std::size_t i = 0; i < nDofs; ++i)
            {
              jointIt->second->SetVelocity(i, velCmd->Data()[i]);
            }
          }
        }

        return true;
      });

  // Link wrenches
  _ecm.Each<components::ExternalWorldWrenchCmd>(
      [&](const Entity &_entity,
          const components::ExternalWorldWrenchCmd *_wrenchComp)
      {
        auto linkIt = this->entityLinkMap.find(_entity);
        if (linkIt == this->entityLinkMap.end())
          return true;

        math::Vector3 force = msgs::Convert(_wrenchComp->Data().force());
        math::Vector3 torque = msgs::Convert(_wrenchComp->Data().torque());
        linkIt->second->AddExternalForce(math::eigen3::convert(force));
        linkIt->second->AddExternalTorque(math::eigen3::convert(torque));

        return true;
      });

  _ecm.Each<components::Model, components::WorldPoseCmd>(
      [&](const Entity &_entity, const components::Model *,
          const components::WorldPoseCmd *_poseCmd)
      {
        auto modelIt = this->entityModelMap.find(_entity);
        if (modelIt == this->entityModelMap.end())
          return true;

        // Get canonical link offset
        auto canonicalLink = _ecm.ChildrenByComponents(_entity,
            components::CanonicalLink());
        if (canonicalLink.empty())
          return true;

        auto canonicalPoseComp =
            _ecm.Component<components::Pose>(canonicalLink[0]);
        if (nullptr == canonicalPoseComp)
          return true;

        // TODO(addisu) Store the free group instead of searching for it at
        // every iteration
        auto freeGroup = modelIt->second->FindFreeGroup();
        if (freeGroup)
        {
          freeGroup->SetWorldPose(math::eigen3::convert(_poseCmd->Data() *
              canonicalPoseComp->Data()));
        }

        return true;
      });

  // Clear pending commands
  // Note: Removing components from inside an Each call can be dangerous.
  // Instead, we collect all the entities that have the desired components and
  // remove the component from them afterward.
  std::vector<Entity> entitiesWorldCmd;
  _ecm.Each<components::WorldPoseCmd>(
      [&](const Entity &_entity, components::WorldPoseCmd*) -> bool
      {
        entitiesWorldCmd.push_back(_entity);
        return true;
      });

  for (const Entity &entity : entitiesWorldCmd)
  {
    _ecm.RemoveComponent<components::WorldPoseCmd>(entity);
  }
}

//////////////////////////////////////////////////
void PhysicsPrivate::Step(const std::chrono::steady_clock::duration &_dt)
{
  IGN_PROFILE("PhysicsPrivate::Step");
  ignition::physics::ForwardStep::Input input;
  ignition::physics::ForwardStep::State state;
  ignition::physics::ForwardStep::Output output;

  input.Get<std::chrono::steady_clock::duration>() = _dt;

  for (auto &world : this->entityWorldMap)
  {
    world.second->Step(output, state, input);
  }
}

//////////////////////////////////////////////////
void PhysicsPrivate::UpdateSim(EntityComponentManager &_ecm) const
{
  IGN_PROFILE("PhysicsPrivate::UpdateSim");

  // local pose
  _ecm.Each<components::Link, components::Pose, components::ParentEntity>(
      [&](const Entity &_entity, components::Link * /*_link*/,
          components::Pose *_pose, components::ParentEntity *_parent)->bool
      {
        auto linkIt = this->entityLinkMap.find(_entity);
        if (linkIt != this->entityLinkMap.end())
        {
          auto canonicalLink =
              _ecm.Component<components::CanonicalLink>(_entity);

          // get the pose component of the parent model
          auto parentPose =
              _ecm.Component<components::Pose>(_parent->Data());

          auto frameData = linkIt->second->FrameDataRelativeToWorld();
          const auto &worldPose = frameData.pose;

          // if the parentPose is a nullptr, something is wrong with ECS
          // creation
          if (!parentPose)
          {
            ignerr << "The pose component of " << _parent->Data()
                   << " could not be found. This should never happen!\n";
            return true;
          }
          if (canonicalLink)
          {
            // This is the canonical link, update the model
            // The Pose component, _pose, of this link is the initial
            // transform of the link w.r.t its model. This component never
            // changes because it's "fixed" to the model. Instead, we change
            // the model's pose here. The physics engine gives us the pose of
            // this link relative to world so to set the model's pose, we have
            // to premultiply it by the inverse of the initial transform of
            // the link w.r.t to its model.
            *parentPose = components::Pose(_pose->Data().Inverse() +
                                           math::eigen3::convert(worldPose));
          }
          else
          {
            // Compute the relative pose of this link from the model
            *_pose = components::Pose(math::eigen3::convert(worldPose) +
                                      parentPose->Data().Inverse());
          }

          // Populate world poses, velocities and accelerations of the link. For
          // now these components are updated only if another system has created
          // the corresponding component on the entity.
          auto worldPoseComp = _ecm.Component<components::WorldPose>(_entity);
          if (worldPoseComp)
          {
            worldPoseComp->Data() = math::eigen3::convert(frameData.pose);
          }

          // Velocity in world coordinates
          auto worldLinVelComp =
              _ecm.Component<components::WorldLinearVelocity>(_entity);
          if (worldLinVelComp)
          {
            worldLinVelComp->Data() =
                math::eigen3::convert(frameData.linearVelocity);
          }

          // Angular velocity in world frame coordinates
          auto worldAngVelComp =
              _ecm.Component<components::WorldAngularVelocity>(_entity);
          if (worldAngVelComp)
          {
            worldAngVelComp->Data() =
                math::eigen3::convert(frameData.angularVelocity);
          }

          // Acceleration in world frame coordinates
          auto worldLinAccelComp =
              _ecm.Component<components::WorldLinearAcceleration>(_entity);
          if (worldLinAccelComp)
          {
            worldLinAccelComp->Data() =
                math::eigen3::convert(frameData.linearAcceleration);
          }

          // Angular acceleration in world frame coordinates
          auto worldAngAccelComp =
              _ecm.Component<components::WorldAngularAcceleration>(_entity);
          if (worldAngAccelComp)
          {
            worldAngAccelComp->Data() =
                math::eigen3::convert(frameData.angularAcceleration);
          }

          const Eigen::Matrix3d R_bs = worldPose.linear().transpose(); // NOLINT

          // Velocity in body-fixed frame coordinates
          auto bodyLinVelComp =
              _ecm.Component<components::LinearVelocity>(_entity);
          if (bodyLinVelComp)
          {
            Eigen::Vector3d bodyLinVel = R_bs * frameData.linearVelocity;
            bodyLinVelComp->Data() = math::eigen3::convert(bodyLinVel);
          }

          // Angular velocity in body-fixed frame coordinates
          auto bodyAngVelComp =
              _ecm.Component<components::AngularVelocity>(_entity);
          if (bodyAngVelComp)
          {
            Eigen::Vector3d bodyAngVel = R_bs * frameData.angularVelocity;
            bodyAngVelComp->Data() = math::eigen3::convert(bodyAngVel);
          }

          // Acceleration in body-fixed frame coordinates
          auto bodyLinAccelComp =
              _ecm.Component<components::LinearAcceleration>(_entity);
          if (bodyLinAccelComp)
          {
            Eigen::Vector3d bodyLinAccel = R_bs * frameData.linearAcceleration;
            bodyLinAccelComp->Data() = math::eigen3::convert(bodyLinAccel);
          }

          // Angular acceleration in world frame coordinates
          auto bodyAngAccelComp =
              _ecm.Component<components::AngularAcceleration>(_entity);
          if (bodyAngAccelComp)
          {
            Eigen::Vector3d bodyAngAccel =
                R_bs * frameData.angularAcceleration;
            bodyAngAccelComp->Data() = math::eigen3::convert(bodyAngAccel);
          }
        }
        else
        {
          ignwarn << "Unknown link with id " << _entity << " found\n";
        }
        return true;
      });

  // pose/velocity/acceleration of non-link entities such as sensors /
  // collisions. These get updated only if another system has created a
  // components::WorldPose component for the entity.
  // Populated components:
  // * WorldPose
  // * WorldLinearVelocity
  // * AngularVelocity
  // * LinearAcceleration

  // world pose
  _ecm.Each<components::Pose, components::WorldPose,
            components::ParentEntity>(
      [&](const Entity &,
          components::Pose *_pose, components::WorldPose *_worldPose,
          components::ParentEntity *_parent)->bool
      {
        // check if parent entity is a link, e.g. entity is sensor / collision
        auto linkIt = this->entityLinkMap.find(_parent->Data());
        if (linkIt != this->entityLinkMap.end())
        {
          const auto entityFrameData =
              this->LinkFrameDataAtOffset(linkIt->second, _pose->Data());

          *_worldPose = components::WorldPose(
              math::eigen3::convert(entityFrameData.pose));
        }

        return true;
      });

  // world linear velocity
  _ecm.Each<components::Pose, components::WorldLinearVelocity,
            components::ParentEntity>(
      [&](const Entity &,
          components::Pose *_pose,
          components::WorldLinearVelocity *_worldLinearVel,
          components::ParentEntity *_parent)->bool
      {
        // check if parent entity is a link, e.g. entity is sensor / collision
        auto linkIt = this->entityLinkMap.find(_parent->Data());
        if (linkIt != this->entityLinkMap.end())
        {
          const auto entityFrameData =
              this->LinkFrameDataAtOffset(linkIt->second, _pose->Data());

          // set entity world linear velocity
          *_worldLinearVel = components::WorldLinearVelocity(
              math::eigen3::convert(entityFrameData.linearVelocity));
        }

        return true;
      });

  // body angular velocity
  _ecm.Each<components::Pose, components::AngularVelocity,
            components::ParentEntity>(
      [&](const Entity &,
          components::Pose *_pose,
          components::AngularVelocity *_angularVel,
          components::ParentEntity *_parent)->bool
      {
        // check if parent entity is a link, e.g. entity is sensor / collision
        auto linkIt = this->entityLinkMap.find(_parent->Data());
        if (linkIt != this->entityLinkMap.end())
        {
          const auto entityFrameData =
              this->LinkFrameDataAtOffset(linkIt->second, _pose->Data());

          auto entityWorldPose = math::eigen3::convert(entityFrameData.pose);
          ignition::math::Vector3d entityWorldAngularVel =
              math::eigen3::convert(entityFrameData.angularVelocity);

          auto entityBodyAngularVel =
              entityWorldPose.Rot().RotateVectorReverse(entityWorldAngularVel);
          *_angularVel = components::AngularVelocity(entityBodyAngularVel);
        }

        return true;
      });

  // body linear acceleration
  _ecm.Each<components::Pose, components::LinearAcceleration,
            components::ParentEntity>(
      [&](const Entity &,
          components::Pose *_pose,
          components::LinearAcceleration *_linearAcc,
          components::ParentEntity *_parent)->bool
      {
        auto linkIt = this->entityLinkMap.find(_parent->Data());
        if (linkIt != this->entityLinkMap.end())
        {
          const auto entityFrameData =
              this->LinkFrameDataAtOffset(linkIt->second, _pose->Data());

          auto entityWorldPose = math::eigen3::convert(entityFrameData.pose);
          ignition::math::Vector3d entityWorldLinearAcc =
              math::eigen3::convert(entityFrameData.linearAcceleration);

          auto entityBodyLinearAcc =
              entityWorldPose.Rot().RotateVectorReverse(entityWorldLinearAcc);
          *_linearAcc = components::LinearAcceleration(entityBodyLinearAcc);
        }

        return true;
      });

  // Clear pending commands
  _ecm.Each<components::JointForceCmd>(
      [&](const Entity &, components::JointForceCmd *_force) -> bool
      {
        std::fill(_force->Data().begin(), _force->Data().end(), 0.0);
        return true;
      });

  _ecm.Each<components::ExternalWorldWrenchCmd >(
      [&](const Entity &, components::ExternalWorldWrenchCmd *_wrench) -> bool
      {
        _wrench->Data().Clear();
        return true;
      });

  _ecm.Each<components::JointVelocityCmd>(
      [&](const Entity &, components::JointVelocityCmd *_vel) -> bool
      {
        std::fill(_vel->Data().begin(), _vel->Data().end(), 0.0);
        return true;
      });

  // Update joint positions
  _ecm.Each<components::Joint, components::JointPosition>(
      [&](const Entity &_entity, components::Joint *,
          components::JointPosition *_jointPos) -> bool
      {
        auto jointIt = this->entityJointMap.find(_entity);
        if (jointIt != this->entityJointMap.end())
        {
          _jointPos->Data().resize(jointIt->second->GetDegreesOfFreedom());
          for (std::size_t i = 0; i < jointIt->second->GetDegreesOfFreedom();
               ++i)
          {
            _jointPos->Data()[i] = jointIt->second->GetPosition(i);
          }
        }
        return true;
      });

  // Update joint Velocities
  _ecm.Each<components::Joint, components::JointVelocity>(
      [&](const Entity &_entity, components::Joint *,
          components::JointVelocity *_jointVel) -> bool
      {
        auto jointIt = this->entityJointMap.find(_entity);
        if (jointIt != this->entityJointMap.end())
        {
          _jointVel->Data().resize(jointIt->second->GetDegreesOfFreedom());
          for (std::size_t i = 0; i < jointIt->second->GetDegreesOfFreedom();
               ++i)
          {
            _jointVel->Data()[i] = jointIt->second->GetVelocity(i);
          }
        }
        return true;
      });
  this->UpdateCollisions(_ecm);
}

//////////////////////////////////////////////////
void PhysicsPrivate::UpdateCollisions(EntityComponentManager &_ecm) const
{
  IGN_PROFILE("PhysicsPrivate::UpdateCollisions");
  // Quit early if the ContactData component hasn't been created. This means
  // there are no systems that need contact information
  if (!_ecm.HasComponentType(components::ContactSensorData::typeId))
    return;

  // TODO(addisu) If systems are assumed to only have one world, we should
  // capture the world Entity in a Configure call
  Entity worldEntity = _ecm.EntityByComponents(components::World());

  if (worldEntity == kNullEntity)
  {
    ignerr << "Missing world entity.\n";
    return;
  }

  // Safe to assume this won't throw because the world entity should always be
  // available
  auto worldPhys = this->entityWorldMap.at(worldEntity);

  // Each contact object we get from ign-physics contains the EntityPtrs of the
  // two colliding entities and other data about the contact such as the
  // position. This map groups contacts so that it is easy to query all the
  // contacts of one entity.
  using EntityContactMap =
      std::unordered_map<Entity, std::deque<const WorldType::ContactPoint *>>;

  // This data structure is essentially a mapping between a pair of entities and
  // a list of pointers to their contact object. We use a map inside a map to
  // create msgs::Contact objects conveniently later on.
  std::unordered_map<Entity, EntityContactMap> entityContactMap;

  // Note that we are temporarily storing pointers to elements in this
  // ("allContacts") container. Thus, we must make sure it doesn't get destroyed
  // until the end of this function.
  auto allContacts = worldPhys->GetContactsFromLastStep();
  for (const auto &contactComposite : allContacts)
  {
    const auto &contact = contactComposite.Get<WorldType::ContactPoint>();
    auto coll1It = this->collisionEntityMap.find(contact.collision1);
    auto coll2It = this->collisionEntityMap.find(contact.collision2);

    if ((coll1It != this->collisionEntityMap.end()) &&
        (coll2It != this->collisionEntityMap.end()))
    {
      entityContactMap[coll1It->second][coll2It->second].push_back(&contact);
      entityContactMap[coll2It->second][coll1It->second].push_back(&contact);
    }
  }

  // Go through each collision entity that has a ContactData component and
  // set the component value to the list of contacts that correspond to
  // the collision entity
  _ecm.Each<components::Collision, components::ContactSensorData>(
      [&](const Entity &_collEntity1, components::Collision *,
          components::ContactSensorData *_contacts) -> bool
      {
        if (entityContactMap.find(_collEntity1) == entityContactMap.end())
        {
          // Clear the last contact data
          *_contacts = components::ContactSensorData();
          return true;
        }

        const auto &contactMap = entityContactMap[_collEntity1];

        msgs::Contacts contactsComp;

        for (const auto &[collEntity2, contactData] : contactMap)
        {
          msgs::Contact *contactMsg = contactsComp.add_contact();
          contactMsg->mutable_collision1()->set_id(_collEntity1);
          contactMsg->mutable_collision2()->set_id(collEntity2);
          for (const auto &contact : contactData)
          {
            auto *position = contactMsg->add_position();
            position->set_x(contact->point.x());
            position->set_y(contact->point.y());
            position->set_z(contact->point.z());
          }
        }
        *_contacts = components::ContactSensorData(contactsComp);

        return true;
      });
}

physics::FrameData3d PhysicsPrivate::LinkFrameDataAtOffset(
      const LinkPtrType &_link, const math::Pose3d &_pose) const
{
  physics::FrameData3d parent;
  parent.pose = math::eigen3::convert(_pose);
  physics::RelativeFrameData3d relFrameData(_link->GetFrameID(), parent);
  return this->engine->Resolve(relFrameData, physics::FrameID::World());
}

IGNITION_ADD_PLUGIN(Physics,
                    ignition::gazebo::System,
                    Physics::ISystemUpdate)

IGNITION_ADD_PLUGIN_ALIAS(Physics, "ignition::gazebo::systems::Physics")<|MERGE_RESOLUTION|>--- conflicted
+++ resolved
@@ -402,13 +402,14 @@
 
   // collisions
   _ecm.EachNew<components::Collision, components::Name, components::Pose,
-            components::Geometry,
+            components::Geometry, components::CollisionElement,
             components::ParentEntity>(
       [&](const Entity &  _entity,
           const components::Collision *,
           const components::Name *_name,
           const components::Pose *_pose,
           const components::Geometry *_geom,
+          const components::CollisionElement *_collElement,
           const components::ParentEntity *_parent) -> bool
       {
         if (this->entityCollisionMap.find(_entity) !=
@@ -430,25 +431,7 @@
         }
         auto linkPtrPhys = this->entityLinkMap.at(_parent->Data());
 
-<<<<<<< HEAD
-        sdf::Collision collision;
-
-        // TODO(anyone) This component is used for friction, but doesn't get
-        // transmitted during distributed sim. We shold have an sdf::Surface
-        // class instead.
-        auto collElement =
-            _ecm.Component<components::CollisionElement>(_entity);
-        if (collElement)
-        {
-          collision.Load(collElement->Data());
-        }
-
-        collision.SetName(_name->Data());
-        collision.SetPose(_pose->Data());
-        collision.SetGeom(_geom->Data());
-=======
         sdf::Collision collision = _collElement->Data();
->>>>>>> e3c6928a
 
         ShapePtrType collisionPtrPhys;
         if (_geom->Data().Type() == sdf::GeometryType::MESH)
