/*
 * Copyright (C) 2018 Open Source Robotics Foundation
 *
 * Licensed under the Apache License, Version 2.0 (the "License");
 * you may not use this file except in compliance with the License.
 * You may obtain a copy of the License at
 *
 *     http://www.apache.org/licenses/LICENSE-2.0
 *
 * Unless required by applicable law or agreed to in writing, software
 * distributed under the License is distributed on an "AS IS" BASIS,
 * WITHOUT WARRANTIES OR CONDITIONS OF ANY KIND, either express or implied.
 * See the License for the specific language governing permissions and
 * limitations under the License.
 *
 */

#include <iostream>

#include <ignition/common/MeshManager.hh>
#include <ignition/math/eigen3/Conversions.hh>
#include <ignition/physics/FeatureList.hh>
#include <ignition/physics/FeaturePolicy.hh>
#include <ignition/physics/RequestEngine.hh>
#include <ignition/plugin/Loader.hh>
#include <ignition/plugin/PluginPtr.hh>
#include <ignition/plugin/Register.hh>

// Features
#include <ignition/physics/BoxShape.hh>
#include <ignition/physics/CylinderShape.hh>
#include <ignition/physics/ForwardStep.hh>
#include <ignition/physics/FrameSemantics.hh>
#include <ignition/physics/GetEntities.hh>
#include <ignition/physics/Joint.hh>
#include <ignition/physics/Shape.hh>
#include <ignition/physics/SphereShape.hh>
#include <ignition/physics/mesh/MeshShape.hh>
#include <ignition/physics/sdf/ConstructCollision.hh>
#include <ignition/physics/sdf/ConstructJoint.hh>
#include <ignition/physics/sdf/ConstructLink.hh>
#include <ignition/physics/sdf/ConstructModel.hh>
#include <ignition/physics/sdf/ConstructVisual.hh>
#include <ignition/physics/sdf/ConstructWorld.hh>

// SDF
#include <sdf/Collision.hh>
#include <sdf/Joint.hh>
#include <sdf/Link.hh>
#include <sdf/Mesh.hh>
#include <sdf/Model.hh>
#include <sdf/Visual.hh>
#include <sdf/World.hh>

#include "ignition/gazebo/EntityComponentManager.hh"
// Components
#include "ignition/gazebo/components/CanonicalLink.hh"
#include "ignition/gazebo/components/ChildLinkName.hh"
#include "ignition/gazebo/components/Collision.hh"
#include "ignition/gazebo/components/Geometry.hh"
#include "ignition/gazebo/components/Inertial.hh"
#include "ignition/gazebo/components/Joint.hh"
#include "ignition/gazebo/components/JointAxis.hh"
#include "ignition/gazebo/components/JointType.hh"
#include "ignition/gazebo/components/Link.hh"
#include "ignition/gazebo/components/Model.hh"
#include "ignition/gazebo/components/Name.hh"
#include "ignition/gazebo/components/ParentEntity.hh"
#include "ignition/gazebo/components/ParentLinkName.hh"
#include "ignition/gazebo/components/Pose.hh"
#include "ignition/gazebo/components/JointVelocity.hh"
#include "ignition/gazebo/components/Static.hh"
#include "ignition/gazebo/components/ThreadPitch.hh"
#include "ignition/gazebo/components/Visual.hh"
#include "ignition/gazebo/components/World.hh"

#include "Physics.hh"

using namespace ignition::gazebo::systems;
namespace components = ignition::gazebo::components;


// Private data class.
class ignition::gazebo::systems::PhysicsPrivate
{
  public: using MinimumFeatureList = ignition::physics::FeatureList<
          ignition::physics::LinkFrameSemantics,
          ignition::physics::ForwardStep,
          ignition::physics::GetEntities,
<<<<<<< HEAD
          ignition::physics::SetBasicJointState,
=======
          ignition::physics::mesh::AttachMeshShapeFeature,
>>>>>>> 42166e89
          ignition::physics::sdf::ConstructSdfCollision,
          ignition::physics::sdf::ConstructSdfJoint,
          ignition::physics::sdf::ConstructSdfLink,
          ignition::physics::sdf::ConstructSdfModel,
          ignition::physics::sdf::ConstructSdfVisual,
          ignition::physics::sdf::ConstructSdfWorld
          >;


  public: using EnginePtrType = ignition::physics::EnginePtr<
            ignition::physics::FeaturePolicy3d, MinimumFeatureList>;

  public: using WorldPtrType = ignition::physics::WorldPtr<
            ignition::physics::FeaturePolicy3d, MinimumFeatureList>;

  public: using ModelPtrType = ignition::physics::ModelPtr<
            ignition::physics::FeaturePolicy3d, MinimumFeatureList>;

  public: using LinkPtrType = ignition::physics::LinkPtr<
            ignition::physics::FeaturePolicy3d, MinimumFeatureList>;

  public: using JointPtrType = ignition::physics::JointPtr<
            ignition::physics::FeaturePolicy3d, MinimumFeatureList>;

  /// \brief Create physics entities
  public: void CreatePhysicsEntities(const EntityComponentManager &_ecm);

  /// \brief Update physics from components
  /// \param[in] _ecm Constant reference to ECM.
  public: void UpdatePhysics(const EntityComponentManager &_ecm);

  /// \brief Step the simulationrfor each world
  /// \param[in] _dt Duration
  public: void Step(const std::chrono::steady_clock::duration &_dt);

  /// \brief Update components from physics simulation
  /// \param[in] _ecm Mutable reference to ECM.
  public: void UpdateSim(EntityComponentManager &_ecm) const;

  /// \brief A map between world entity ids in the ECM to World Entities in
  /// ign-physics.
  public: std::unordered_map<EntityId, WorldPtrType> entityWorldMap;

  /// \brief A map between model entity ids in the ECM to Model Entities in
  /// ign-physics.
  public: std::unordered_map<EntityId, ModelPtrType> entityModelMap;

  /// \brief A map between link entity ids in the ECM to Link Entities in
  /// ign-physics.
  public: std::unordered_map<EntityId, LinkPtrType> entityLinkMap;

  /// \brief a map between joint entity ids in the ECM to Joint Entities in
  /// ign-physics
  public: std::unordered_map<EntityId, JointPtrType> entityJointMap;

  /// \brief used to store whether physics objects have been created.
  public: bool initialized = false;

  /// \brief Pointer to the underlying ign-physics Engine entity.
  public: EnginePtrType engine = nullptr;
};

//////////////////////////////////////////////////
Physics::Physics() : System(), dataPtr(std::make_unique<PhysicsPrivate>())
{
  ignition::plugin::Loader pl;
  // dartsim_plugin_LIB is defined by cmake
  std::unordered_set<std::string> plugins = pl.LoadLibrary(dartsim_plugin_LIB);
  if (!plugins.empty())
  {
    const std::string className = "ignition::physics::dartsim::Plugin";
    ignition::plugin::PluginPtr plugin = pl.Instantiate(className);

    if (plugin)
    {
      this->dataPtr->engine = ignition::physics::RequestEngine<
        ignition::physics::FeaturePolicy3d,
        PhysicsPrivate::MinimumFeatureList>::From(plugin);
    }
    else
    {
      ignerr << "Unable to instantiate " << className << ".\n";
    }
  }
  else
  {
    ignerr << "Unable to load the " << dartsim_plugin_LIB << " library.\n";
    return;
  }
}

//////////////////////////////////////////////////
Physics::~Physics()
{
}

//////////////////////////////////////////////////
void Physics::Update(const UpdateInfo &_info, EntityComponentManager &_ecm)
{
  if (this->dataPtr->engine)
  {
    if (!this->dataPtr->initialized)
    {
      this->dataPtr->CreatePhysicsEntities(_ecm);
      this->dataPtr->initialized = true;
    }

    // Only step if not paused.
    if (!_info.paused)
    {
      this->dataPtr->UpdatePhysics(_ecm);
      this->dataPtr->Step(_info.dt);
      this->dataPtr->UpdateSim(_ecm);
    }
  }
}

//////////////////////////////////////////////////
void Physics::PostUpdate(const UpdateInfo &_info,
                         const EntityComponentManager &_ecm)
{
  (void)_info;
  (void)_ecm;
}

//////////////////////////////////////////////////
void PhysicsPrivate::CreatePhysicsEntities(const EntityComponentManager &_ecm)
{
  // Get all the worlds
  _ecm.Each<components::World, components::Name>(
      [&](const EntityId &_entity,
        const components::World * /* _world */,
        const components::Name *_name)->bool
      {
        if (this->entityWorldMap.find(_entity) == this->entityWorldMap.end())
        {
          sdf::World world;
          world.SetName(_name->Data());
          auto worldPtrPhys = this->engine->ConstructWorld(world);
          this->entityWorldMap.insert(std::make_pair(_entity, worldPtrPhys));
        }
        return true;
      });

  _ecm.Each<components::Model, components::Name, components::Pose,
            components::ParentEntity, components::Static>(
      [&](const EntityId &_entity,
        const components::Model * /* _model */,
        const components::Name *_name,
        const components::Pose *_pose,
        const components::ParentEntity *_parent,
        const components::Static *_static)->bool
      {
        if (this->entityModelMap.find(_entity) == this->entityModelMap.end())
        {
          sdf::Model model;
          model.SetName(_name->Data());
          model.SetPose(_pose->Data());
          model.SetStatic(_static->Data());
          auto worldPtrPhys = this->entityWorldMap.at(_parent->Data());
          auto modelPtrPhys = worldPtrPhys->ConstructModel(model);
          this->entityModelMap.insert(std::make_pair(_entity, modelPtrPhys));
        }
        return true;
      });

  _ecm.Each<components::Link, components::Name, components::Pose,
            components::ParentEntity>(
      [&](const EntityId &_entity,
        const components::Link * /* _link */,
        const components::Name *_name,
        const components::Pose *_pose,
        const components::ParentEntity *_parent)->bool
      {
        if (this->entityLinkMap.find(_entity) == this->entityLinkMap.end())
        {
          sdf::Link link;
          link.SetName(_name->Data());
          link.SetPose(_pose->Data());

          // get link inertial
          auto inertial = _ecm.Component<components::Inertial>(_entity);
          if (inertial)
          {
            link.SetInertial(inertial->Data());
          }

          auto modelPtrPhys = this->entityModelMap.at(_parent->Data());
          auto linkPtrPhys = modelPtrPhys->ConstructLink(link);
          this->entityLinkMap.insert(std::make_pair(_entity, linkPtrPhys));
        }
        return true;
      });

  // We don't need to add visuals to the physics engine.

  // collisions
  _ecm.Each<components::Collision, components::Name, components::Pose,
            components::Geometry, components::ParentEntity>(
      [&](const EntityId & /* _entity */,
        const components::Collision * /* _collision */,
        const components::Name *_name,
        const components::Pose *_pose,
        const components::Geometry *_geom,
        const components::ParentEntity *_parent)->bool
      {
        sdf::Collision collision;
        collision.SetName(_name->Data());
        collision.SetPose(_pose->Data());
        collision.SetGeom(_geom->Data());
        auto linkPtrPhys = this->entityLinkMap.at(_parent->Data());

        if (_geom->Data().Type() == sdf::GeometryType::MESH)
        {
          auto meshSdf = _geom->Data().MeshShape();
          if (nullptr == meshSdf)
          {
            ignwarn << "Mesh geometry for collision [" << _name->Data()
                    << "] missing mesh shape." << std::endl;
            return true;
          }

          auto &meshManager = *ignition::common::MeshManager::Instance();
          auto *mesh = meshManager.Load(meshSdf->Uri());
          if (nullptr == mesh)
          {
            ignwarn << "Failed to load mesh from [" << meshSdf->Uri()
                    << "]." << std::endl;
            return true;
          }

          linkPtrPhys->AttachMeshShape(_name->Data(), *mesh,
              ignition::math::eigen3::convert(_pose->Data()));
        }
        else
        {
          linkPtrPhys->ConstructCollision(collision);
        }

        // for now, we won't have a map to the collision once it's added
        return true;
      });

  // joints
  _ecm.Each<components::Joint, components::Name, components::JointType,
            components::Pose, components::ThreadPitch, components::ParentEntity,
            components::ParentLinkName,
            components::ChildLinkName>(
      [&](const EntityId &  _entity,
        const components::Joint * /* _joint */,
        const components::Name *_name,
        const components::JointType *_jointType,
        const components::Pose *_pose,
        const components::ThreadPitch *_threadPitch,
        const components::ParentEntity *_parentModel,
        const components::ParentLinkName *_parentLinkName,
        const components::ChildLinkName *_childLinkName)->bool
      {
        if (this->entityJointMap.find(_entity) != this->entityJointMap.end())
        {
          return true;
        }

        sdf::Joint joint;
        joint.SetName(_name->Data());
        joint.SetType(_jointType->Data());
        joint.SetPose(_pose->Data());
        joint.SetThreadPitch(_threadPitch->Data());

        joint.SetParentLinkName(_parentLinkName->Data());
        joint.SetChildLinkName(_childLinkName->Data());

        auto jointAxis = _ecm.Component<components::JointAxis>(_entity);
        auto jointAxis2 = _ecm.Component<components::JointAxis2>(_entity);

        if (jointAxis)
            joint.SetAxis(0, jointAxis->Data());
        if (jointAxis2)
            joint.SetAxis(1, jointAxis2->Data());

        // Use the parent link's parent model as the model of this joint
        auto modelPtrPhys = this->entityModelMap.at(_parentModel->Data());
        auto jointPtrPhys = modelPtrPhys->ConstructJoint(joint);

        this->entityJointMap.insert(std::make_pair(_entity, jointPtrPhys));

        return true;
      });
}

//////////////////////////////////////////////////
void PhysicsPrivate::UpdatePhysics(const EntityComponentManager &_ecm)
{
  // Handle joint state
  _ecm.Each<components::Joint>(
      [&](const EntityId &_entity, const components::Joint *)
      {
        auto jointIt = this->entityJointMap.find(_entity);
        if (jointIt == this->entityJointMap.end())
          return true;

        auto vel1 = _ecm.Component<components::JointVelocity>(_entity);
        if (vel1)
          jointIt->second->SetVelocity(0, vel1->Data());

        auto vel2 = _ecm.Component<components::JointVelocity2>(_entity);
        if (vel2)
          jointIt->second->SetVelocity(1, vel2->Data());

        return true;
      });
}

//////////////////////////////////////////////////
void PhysicsPrivate::Step(const std::chrono::steady_clock::duration &_dt)
{
  ignition::physics::ForwardStep::Input input;
  ignition::physics::ForwardStep::State state;
  ignition::physics::ForwardStep::Output output;

  input.Get<std::chrono::steady_clock::duration>() = _dt;

  for (auto &[entity, world] : this->entityWorldMap)
  {
    world->Step(output, state, input);
  }
}

//////////////////////////////////////////////////
void PhysicsPrivate::UpdateSim(EntityComponentManager &_ecm) const
{
  _ecm.Each<components::Link, components::Pose, components::ParentEntity>(
      [&](const EntityId &_entity, components::Link * /*_link*/,
          components::Pose *_pose, components::ParentEntity *_parent)->bool
      {
        auto linkIt = this->entityLinkMap.find(_entity);
        if (linkIt != this->entityLinkMap.end())
        {
          auto canonicalLink =
              _ecm.Component<components::CanonicalLink>(_entity);

          // get the pose component of the parent model
          auto parentPose =
              _ecm.Component<components::Pose>(_parent->Data());

          // if the parentPose is a nullptr, something is wrong with ECS
          // creation
          if (!parentPose)
          {
            ignerr << "The pose component of " << _parent->Data()
                   << " could not be found. This should never happen!\n";
            return true;
          }
          if (canonicalLink)
          {
            // This is the canonical link, update the model
            auto worldPose = linkIt->second->FrameDataRelativeToWorld().pose;
            // the Pose component, _pose, of this link is the initial
            // transform of the link w.r.t its model. This component never
            // changes because it's "fixed" to the model. Instead, we change
            // the model's pose here. The physics engine gives us the pose of
            // this link relative to world so to set the model's pose, we have
            // to premultiply it by the inverse of the initial transform of
            // the link w.r.t to its model.
            *parentPose = components::Pose(_pose->Data().Inverse() +
                                           math::eigen3::convert(worldPose));
          }
          else
          {
            auto worldPose = linkIt->second->FrameDataRelativeToWorld().pose;
            // Compute the relative pose of this link from the model
            *_pose = components::Pose(math::eigen3::convert(worldPose) +
                                      parentPose->Data().Inverse());
          }
        }
        else
        {
          ignwarn << "Unknown link with id " << _entity << " found\n";
        }
        return true;
      });
}

IGNITION_ADD_PLUGIN(ignition::gazebo::systems::Physics,
                    ignition::gazebo::System,
                    Physics::ISystemUpdate)<|MERGE_RESOLUTION|>--- conflicted
+++ resolved
@@ -87,11 +87,8 @@
           ignition::physics::LinkFrameSemantics,
           ignition::physics::ForwardStep,
           ignition::physics::GetEntities,
-<<<<<<< HEAD
+          ignition::physics::mesh::AttachMeshShapeFeature,
           ignition::physics::SetBasicJointState,
-=======
-          ignition::physics::mesh::AttachMeshShapeFeature,
->>>>>>> 42166e89
           ignition::physics::sdf::ConstructSdfCollision,
           ignition::physics::sdf::ConstructSdfJoint,
           ignition::physics::sdf::ConstructSdfLink,
