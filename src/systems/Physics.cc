--- conflicted
+++ resolved
@@ -34,18 +34,10 @@
 class ignition::gazebo::systems::PhysicsPrivate
 {
   /// \brief Query callback for entity that has physics components.
-<<<<<<< HEAD
-  /// \param[in] _response The system query response data.
+  /// \param[in] _info Update information.
+  /// \param[in] _manager Entity component manager.
   public: void OnUpdate(const UpdateInfo _info,
-      SystemQueryResponse &_response);
-=======
-  /// \param[in] _manager Entity component manager.
-  public: void OnUpdate(EntityComponentManager &_manager);
->>>>>>> e7aa4991
-
-  /// \brief Query callback to update time.
-  /// \param[in] _manager Entity component manager.
-  public: void OnUpdateTime(EntityComponentManager &_manager);
+      EntityComponentManager &_manager);
 };
 
 //////////////////////////////////////////////////
@@ -62,22 +54,14 @@
 //////////////////////////////////////////////////
 void Physics::Init(std::vector<EntityQueryCallback> &_cbs)
 {
-<<<<<<< HEAD
-  {
-    /// \todo(nkoenig) support curly-bracket initialization of EntityQuery.
-    EntityQuery query;
-    query.AddComponentType(
-        EntityComponentManager::ComponentType<components::Pose>());
-
-    _registrar.Register(query,
-        std::bind(&PhysicsPrivate::OnUpdate, this->dataPtr.get(),
-          std::placeholders::_1, std::placeholders::_2));
-  }
+  _cbs.push_back(
+      std::bind(&PhysicsPrivate::OnUpdate, this->dataPtr.get(),
+        std::placeholders::_1, std::placeholders::_2));
 }
 
 //////////////////////////////////////////////////
 void PhysicsPrivate::OnUpdate(const UpdateInfo _info,
-    SystemQueryResponse &_response)
+    EntityComponentManager &_manager)
 {
   igndbg << "Sim time ["
          << std::chrono::duration<double>(_info.simTime).count()
@@ -97,42 +81,10 @@
 
   // Sleep for some amount of time to simulate the computation needed to
   // update physics.
-  _response.EntityComponentMgr().Each<components::Name, components::Pose>(
+  _manager.Each<components::Name, components::Pose>(
     [&](const EntityId &/*_entity*/,
         const components::Name *_name,
         const components::Pose *_pose)
-=======
-  _cbs.push_back(
-      std::bind(&PhysicsPrivate::OnUpdate, this->dataPtr.get(),
-        std::placeholders::_1));
-
-  _cbs.push_back(
-      std::bind(&PhysicsPrivate::OnUpdateTime, this->dataPtr.get(),
-        std::placeholders::_1));
-}
-
-//////////////////////////////////////////////////
-void PhysicsPrivate::OnUpdateTime(EntityComponentManager &_manager)
-{
-  auto *worldStats = _manager.First<components::WorldStatistics>();
-
-  const auto *worldComponent = _manager.First<components::World>();
-
-  /// \todo(nkoenig) We might want to prevent all systems from modifying
-  /// simulation time.
-  worldStats->AddSimTime(worldComponent->MaxStep());
-
-  worldStats->AddIterations(1u);
-}
-
-//////////////////////////////////////////////////
-void PhysicsPrivate::OnUpdate(EntityComponentManager &_manager)
-{
-  // Sleep for some amount of time to simulate the computation needed to
-  // update physics.
-  _manager.Each<components::Pose>(
-    [&](const EntityId &/*_entity*/, const components::Pose *_pose)
->>>>>>> e7aa4991
     {
       igndbg << "  --  " << _name->Data() << " pose [" << _pose->Data()
              << "]\n";
