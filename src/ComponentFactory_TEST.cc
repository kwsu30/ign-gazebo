/*
 * Copyright (C) 2019 Open Source Robotics Foundation
 *
 * Licensed under the Apache License, Version 2.0 (the "License");
 * you may not use this file except in compliance with the License.
 * You may obtain a copy of the License at
 *
 *     http://www.apache.org/licenses/LICENSE-2.0
 *
 * Unless required by applicable law or agreed to in writing, software
 * distributed under the License is distributed on an "AS IS" BASIS,
 * WITHOUT WARRANTIES OR CONDITIONS OF ANY KIND, either express or implied.
 * See the License for the specific language governing permissions and
 * limitations under the License.
 *
*/

#include <gtest/gtest.h>
#include "ignition/gazebo/test_config.hh"
#include "ignition/gazebo/components/Component.hh"
#include "ignition/gazebo/components/Factory.hh"
#include "ignition/gazebo/components/Pose.hh"

using namespace ignition;
using namespace gazebo;

/////////////////////////////////////////////////
TEST(ComponentFactoryTest, Register)
{
  auto factory = components::Factory::Instance();

  // Create a custom component.
  using MyCustom = components::Component<components::NoData, class MyCustomTag>;

  // Check it has no type name or id yet
  EXPECT_EQ(0u, MyCustom::typeId);
  EXPECT_TRUE(MyCustom::typeName.empty());

  // Store number of registered component types
  EXPECT_EQ(factory->TypeNames().size(), factory->TypeIds().size());
  auto registeredCount = factory->TypeNames().size();

  factory->Register<MyCustom>("ign_gazebo_components.MyCustom",
      new components::ComponentDescriptor<MyCustom>());
<<<<<<< HEAD
  auto components = factory->TypeNames();
  EXPECT_NE(components.end(),
      std::find(components.begin(), components.end(),
=======

  // Check now it has type name and id
  EXPECT_NE(0u, MyCustom::typeId);
  EXPECT_EQ("ign_gazebo_components.MyCustom", MyCustom::typeName);

  // Check factory knows name and id
  auto names = factory->TypeNames();
  EXPECT_EQ(registeredCount + 1, names.size());
  EXPECT_NE(names.end(), std::find(names.begin(), names.end(),
>>>>>>> 42f25232
          "ign_gazebo_components.MyCustom"));

  auto ids = factory->TypeIds();
  EXPECT_EQ(registeredCount + 1, ids.size());
  EXPECT_NE(ids.end(), std::find(ids.begin(), ids.end(), MyCustom::typeId));
}

/////////////////////////////////////////////////
TEST(ComponentFactoryTest, New)
{
  auto factory = components::Factory::Instance();

  {
    auto comp = factory->New("__unknown_component__");
    ASSERT_TRUE(comp == nullptr);
  }

  {
    auto comp = factory->New<components::Pose>();
    ASSERT_TRUE(comp != nullptr);
    EXPECT_EQ("ign_gazebo_components.Pose", comp->typeName);
    EXPECT_EQ("ign_gazebo_components.Pose", components::Pose::typeName);
    EXPECT_NE(0u, comp->typeId);
    EXPECT_EQ(comp->typeId, components::Pose::typeId);
  }

  {
    auto comp = factory->New("ign_gazebo_components.Pose");
    EXPECT_EQ("ign_gazebo_components.Pose", comp->TypeName());
    EXPECT_NE(0u, comp->TypeId());
    ASSERT_TRUE(comp != nullptr);
  }

  {
<<<<<<< HEAD
    auto typeId = components::Pose::typeId;
    auto comp = factory->New(typeId);
=======
    auto comp = factory->New(components::Pose::typeId);
    EXPECT_EQ("ign_gazebo_components.Pose", comp->TypeName());
    EXPECT_NE(0u, comp->TypeId());
>>>>>>> 42f25232
    ASSERT_TRUE(comp != nullptr);
  }
}

///////////////////////////////////////////////
TEST(ComponentFactoryTest, TypeNames)
{
  auto factory = components::Factory::Instance();

  std::vector<std::string> comps = factory->TypeNames();
  EXPECT_FALSE(comps.empty());
  EXPECT_TRUE(std::find(comps.begin(), comps.end(),
      std::string("ign_gazebo_components.Altimeter")) != comps.end());
}<|MERGE_RESOLUTION|>--- conflicted
+++ resolved
@@ -42,11 +42,6 @@
 
   factory->Register<MyCustom>("ign_gazebo_components.MyCustom",
       new components::ComponentDescriptor<MyCustom>());
-<<<<<<< HEAD
-  auto components = factory->TypeNames();
-  EXPECT_NE(components.end(),
-      std::find(components.begin(), components.end(),
-=======
 
   // Check now it has type name and id
   EXPECT_NE(0u, MyCustom::typeId);
@@ -56,7 +51,6 @@
   auto names = factory->TypeNames();
   EXPECT_EQ(registeredCount + 1, names.size());
   EXPECT_NE(names.end(), std::find(names.begin(), names.end(),
->>>>>>> 42f25232
           "ign_gazebo_components.MyCustom"));
 
   auto ids = factory->TypeIds();
@@ -91,14 +85,9 @@
   }
 
   {
-<<<<<<< HEAD
-    auto typeId = components::Pose::typeId;
-    auto comp = factory->New(typeId);
-=======
     auto comp = factory->New(components::Pose::typeId);
     EXPECT_EQ("ign_gazebo_components.Pose", comp->TypeName());
     EXPECT_NE(0u, comp->TypeId());
->>>>>>> 42f25232
     ASSERT_TRUE(comp != nullptr);
   }
 }
