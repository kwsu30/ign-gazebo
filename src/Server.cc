/*
 * Copyright (C) 2018 Open Source Robotics Foundation
 *
 * Licensed under the Apache License, Version 2.0 (the "License");
 * you may not use this file except in compliance with the License.
 * You may obtain a copy of the License at
 *
 *     http://www.apache.org/licenses/LICENSE-2.0
 *
 * Unless required by applicable law or agreed to in writing, software
 * distributed under the License is distributed on an "AS IS" BASIS,
 * WITHOUT WARRANTIES OR CONDITIONS OF ANY KIND, either express or implied.
 * See the License for the specific language governing permissions and
 * limitations under the License.
 *
*/
#include "ignition/gazebo/Server.hh"

#include <ignition/common/SystemPaths.hh>
#include <ignition/fuel_tools/Interface.hh>
#include <ignition/fuel_tools/ClientConfig.hh>
#include <sdf/Root.hh>
#include <sdf/Error.hh>

#include "ignition/gazebo/config.hh"
#include "ServerPrivate.hh"
#include "SimulationRunner.hh"

using namespace ignition::gazebo;

<<<<<<< HEAD
/// \brief This struct provides access to the default world.
struct DefaultWorld
{
  /// \brief Get the default world as a string.
  /// \return An SDF string that contains the default world.
  public: static std::string &World()
  {
    // The set of gazebo plugins.
    static std::vector<std::string> plugins{
      {
        std::string("<plugin filename='libignition-gazebo") +
        IGNITION_GAZEBO_MAJOR_VERSION_STR + "-physics-system.so' "
        "name='ignition::gazebo::systems::Physics'></plugin>"
      },
      {
        std::string("<plugin filename='libignition-gazebo") +
        IGNITION_GAZEBO_MAJOR_VERSION_STR + "-systems.so' "
        "name='ignition::gazebo::systems::SceneBroadcaster'></plugin>"
      },
      {
        std::string("<plugin filename='libignition-gazebo") +
        IGNITION_GAZEBO_MAJOR_VERSION_STR + "-user-commands-system.so' " +
        "name='ignition::gazebo::systems::UserCommands'></plugin>"
      }};

    static std::string world = std::string("<?xml version='1.0'?>"
      "<sdf version='1.6'>"
        "<world name='default'>") +
        std::accumulate(plugins.begin(), plugins.end(), std::string("")) +
          "<gui fullscreen='0'>"
          "  <plugin filename='Scene3D' name='3D View'>"
          "    <ignition-gui>"
          "      <title>3D View</title>"
          "      <property type='bool' key='showTitleBar'>false</property>"
          "      <property type='string' key='state'>docked</property>"
          "    </ignition-gui>"
          "    <engine>ogre</engine>"
          "    <scene>scene</scene>"
          "    <ambient_light>0.4 0.4 0.4</ambient_light>"
          "    <background_color>0.8 0.8 0.8</background_color>"
          "    <camera_pose>-6 0 6 0 0.5 0</camera_pose>"
          "    <service>/world/default/scene/info</service>"
          "    <pose_topic>/world/default/pose/info</pose_topic>"
          "    <scene_topic>/world/default/scene/info</scene_topic>"
          "    <deletion_topic>/world/default/scene/deletion</deletion_topic>"
          "  </plugin>"
          "  <plugin filename='WorldControl' name='World control'>"
          "    <ignition-gui>"
          "      <title>World control</title>"
          "      <property type='bool' key='showTitleBar'>false</property>"
          "      <property type='bool' key='resizable'>false</property>"
          "      <property type='double' key='height'>72</property>"
          "      <property type='double' key='width'>121</property>"
          "      <property type='double' key='z'>1</property>"
          "      <property type='string' key='state'>floating</property>"
          "      <anchors target='3D View'>"
          "        <line own='left' target='left'/>"
          "        <line own='bottom' target='bottom'/>"
          "      </anchors>"
          "    </ignition-gui>"
          "    <play_pause>true</play_pause>"
          "    <step>true</step>"
          "    <start_paused>true</start_paused>"
          "    <service>/world/default/control</service>"
          "    <stats_topic>/world/default/stats</stats_topic>"
          "  </plugin>"
          "  <plugin filename='WorldStats' name='World stats'>"
          "    <ignition-gui>"
          "      <title>World stats</title>"
          "      <property type='bool' key='showTitleBar'>false</property>"
          "      <property type='bool' key='resizable'>false</property>"
          "      <property type='double' key='height'>110</property>"
          "      <property type='double' key='width'>290</property>"
          "      <property type='double' key='z'>1</property>"
          "      <property type='string' key='state'>floating</property>"
          "      <anchors target='3D View'>"
          "        <line own='right' target='right'/>"
          "        <line own='bottom' target='bottom'/>"
          "      </anchors>"
          "    </ignition-gui>"
          "    <sim_time>true</sim_time>"
          "    <real_time>true</real_time>"
          "    <real_time_factor>true</real_time_factor>"
          "    <iterations>true</iterations>"
          "    <topic>/world/default/stats</topic>"
          "  </plugin>"
          "</gui>"
        "</world>"
      "</sdf>";

    return world;
  }
};
=======
static const char kDefaultWorld[] =
  "<?xml version='1.0'?>"
  "<sdf version='1.6'>"
    "<world name='default'>"
      "<plugin filename='libignition-gazebo-physics-system.so'"
      "        name='ignition::gazebo::systems::Physics'>"
      "</plugin>"
      "<plugin filename='libignition-gazebo-scene-broadcaster-system.so'"
      "        name='ignition::gazebo::systems::SceneBroadcaster'>"
      "</plugin>"
      "<plugin"
      "  filename='libignition-gazebo-user-commands-system.so'"
      "  name='ignition::gazebo::systems::UserCommands'>"
      "</plugin>"
      "<gui fullscreen='0'>"
      "  <plugin filename='Scene3D' name='3D View'>"
      "    <ignition-gui>"
      "      <title>3D View</title>"
      "      <property type='bool' key='showTitleBar'>false</property>"
      "      <property type='string' key='state'>docked</property>"
      "    </ignition-gui>"
      "    <engine>ogre</engine>"
      "    <scene>scene</scene>"
      "    <ambient_light>0.4 0.4 0.4</ambient_light>"
      "    <background_color>0.8 0.8 0.8</background_color>"
      "    <camera_pose>-6 0 6 0 0.5 0</camera_pose>"
      "    <service>/world/default/scene/info</service>"
      "    <pose_topic>/world/default/pose/info</pose_topic>"
      "    <scene_topic>/world/default/scene/info</scene_topic>"
      "    <deletion_topic>/world/default/scene/deletion</deletion_topic>"
      "  </plugin>"
      "  <plugin filename='WorldControl' name='World control'>"
      "    <ignition-gui>"
      "      <title>World control</title>"
      "      <property type='bool' key='showTitleBar'>false</property>"
      "      <property type='bool' key='resizable'>false</property>"
      "      <property type='double' key='height'>72</property>"
      "      <property type='double' key='width'>121</property>"
      "      <property type='double' key='z'>1</property>"
      "      <property type='string' key='state'>floating</property>"
      "      <anchors target='3D View'>"
      "        <line own='left' target='left'/>"
      "        <line own='bottom' target='bottom'/>"
      "      </anchors>"
      "    </ignition-gui>"
      "    <play_pause>true</play_pause>"
      "    <step>true</step>"
      "    <start_paused>true</start_paused>"
      "    <service>/world/default/control</service>"
      "    <stats_topic>/world/default/stats</stats_topic>"
      "  </plugin>"
      "  <plugin filename='WorldStats' name='World stats'>"
      "    <ignition-gui>"
      "      <title>World stats</title>"
      "      <property type='bool' key='showTitleBar'>false</property>"
      "      <property type='bool' key='resizable'>false</property>"
      "      <property type='double' key='height'>110</property>"
      "      <property type='double' key='width'>290</property>"
      "      <property type='double' key='z'>1</property>"
      "      <property type='string' key='state'>floating</property>"
      "      <anchors target='3D View'>"
      "        <line own='right' target='right'/>"
      "        <line own='bottom' target='bottom'/>"
      "      </anchors>"
      "    </ignition-gui>"
      "    <sim_time>true</sim_time>"
      "    <real_time>true</real_time>"
      "    <real_time_factor>true</real_time_factor>"
      "    <iterations>true</iterations>"
      "    <topic>/world/default/stats</topic>"
      "  </plugin>"
      "</gui>"
    "</world>"
  "</sdf>";
>>>>>>> 3e5a81a9

/////////////////////////////////////////////////
Server::Server(const ServerConfig &_config)
  : dataPtr(new ServerPrivate)
{
  this->dataPtr->config = _config;

  // Configure the fuel client
  fuel_tools::ClientConfig config;
  if (!_config.ResourceCache().empty())
    config.SetCacheLocation(_config.ResourceCache());
  this->dataPtr->fuelClient = std::make_unique<fuel_tools::FuelClient>(config);

  // Configure SDF to fetch assets from ignition fuel.
  sdf::setFindCallback(std::bind(&ServerPrivate::FetchResource,
        this->dataPtr.get(), std::placeholders::_1));

  sdf::Errors errors;

  // Load a world if specified.
  if (!_config.SdfFile().empty())
  {
    common::SystemPaths systemPaths;
    systemPaths.SetFilePathEnv("IGN_GAZEBO_RESOURCE_PATH");
    systemPaths.AddFilePaths(IGN_GAZEBO_WORLD_INSTALL_DIR);
    std::string filePath = systemPaths.FindFile(_config.SdfFile());
    ignmsg << "Loading SDF world file[" << filePath << "].\n";

    // \todo(nkoenig) Async resource download.
    // This call can block for a long period of time while
    // resources are downloaded. Blocking here causes the GUI to block with
    // a black screen (search for "Async resource download" in
    // 'src/gui_main.cc'.
    errors = this->dataPtr->sdfRoot.Load(filePath);
  }
  else if (!_config.SdfString().empty())
  {
    ignmsg << "Loading SDF string.\n";
    errors = this->dataPtr->sdfRoot.LoadSdfString(_config.SdfString());
  }
  else
  {
    // Load an empty world.
    /// \todo(nkoenig) Add a "AddWorld" function to sdf::Root.
    errors = this->dataPtr->sdfRoot.LoadSdfString(DefaultWorld::World());
  }

  if (!errors.empty())
  {
    for (auto &err : errors)
      ignerr << err << "\n";
    return;
  }

  this->dataPtr->CreateEntities();

  // Set the desired update period, this will override the desired RTF given in
  // the world file which was parsed by CreateEntities.
  if (_config.UpdatePeriod())
  {
    this->SetUpdatePeriod(_config.UpdatePeriod().value());
  }

  // Establish publishers and subscribers.
  this->dataPtr->SetupTransport();
}

/////////////////////////////////////////////////
Server::~Server() = default;

/////////////////////////////////////////////////
bool Server::Run(const bool _blocking, const uint64_t _iterations,
    const bool _paused)
{
  // Set the initial pause state of each simulation runner.
  for (std::unique_ptr<SimulationRunner> &runner : this->dataPtr->simRunners)
    runner->SetPaused(_paused);

  // Check the current state, and return early if preconditions are not met.
  {
    std::lock_guard<std::mutex> lock(this->dataPtr->runMutex);
    if (!this->dataPtr->sigHandler.Initialized())
    {
      ignerr << "Signal handlers were not created. The server won't run.\n";
      return false;
    }

    // Do not allow running more than once.
    if (this->dataPtr->running)
    {
      ignwarn << "The server is already runnnng.\n";
      return false;
    }
  }

  if (_blocking)
    return this->dataPtr->Run(_iterations);

  // Make sure two threads are not created
  std::unique_lock<std::mutex> lock(this->dataPtr->runMutex);
  if (this->dataPtr->runThread.get_id() == std::thread::id())
  {
    std::condition_variable cond;
    this->dataPtr->runThread =
      std::thread(&ServerPrivate::Run, this->dataPtr.get(), _iterations, &cond);

    // Wait for the thread to start. We do this to guarantee that the
    // running variable gets updated before this function returns. With
    // a small number of iterations it is possible that the run thread
    // successfuly completes before this function returns.
    cond.wait(lock);
    return true;
  }

  return false;
}

/////////////////////////////////////////////////
void Server::SetUpdatePeriod(
    const std::chrono::steady_clock::duration &_updatePeriod,
    const unsigned int _worldIndex)
{
  if (_worldIndex < this->dataPtr->simRunners.size())
    this->dataPtr->simRunners[_worldIndex]->SetUpdatePeriod(_updatePeriod);
}

//////////////////////////////////////////////////
bool Server::Running() const
{
  return this->dataPtr->running;
}

//////////////////////////////////////////////////
std::optional<bool> Server::Running(const unsigned int _worldIndex) const
{
  if (_worldIndex < this->dataPtr->simRunners.size())
    return this->dataPtr->simRunners[_worldIndex]->Running();
  return std::nullopt;
}

//////////////////////////////////////////////////
bool Server::SetPaused(const bool _paused,
    const unsigned int _worldIndex) const
{
  if (_worldIndex < this->dataPtr->simRunners.size())
  {
    this->dataPtr->simRunners[_worldIndex]->SetPaused(_paused);
    return true;
  }

  return false;
}

//////////////////////////////////////////////////
std::optional<bool> Server::Paused(const unsigned int _worldIndex) const
{
  if (_worldIndex < this->dataPtr->simRunners.size())
    return this->dataPtr->simRunners[_worldIndex]->Paused();
  return std::nullopt;
}

//////////////////////////////////////////////////
std::optional<uint64_t> Server::IterationCount(
    const unsigned int _worldIndex) const
{
  if (_worldIndex < this->dataPtr->simRunners.size())
    return this->dataPtr->simRunners[_worldIndex]->IterationCount();
  return std::nullopt;
}

//////////////////////////////////////////////////
std::optional<size_t> Server::EntityCount(const unsigned int _worldIndex) const
{
  if (_worldIndex < this->dataPtr->simRunners.size())
    return this->dataPtr->simRunners[_worldIndex]->EntityCount();
  return std::nullopt;
}

//////////////////////////////////////////////////
std::optional<size_t> Server::SystemCount(const unsigned int _worldIndex) const
{
  if (_worldIndex < this->dataPtr->simRunners.size())
    return this->dataPtr->simRunners[_worldIndex]->SystemCount();
  return std::nullopt;
}

//////////////////////////////////////////////////
std::optional<bool> Server::AddSystem(const SystemPluginPtr &_system,
                                      const unsigned int _worldIndex)
{
  // Check the current state, and return early if preconditions are not met.
  std::lock_guard<std::mutex> lock(this->dataPtr->runMutex);
  // Do not allow running more than once.
  if (this->dataPtr->running)
  {
    ignerr << "Cannot add system while the server is runnnng.\n";
    return false;
  }

  if (_worldIndex < this->dataPtr->simRunners.size())
  {
    this->dataPtr->simRunners[_worldIndex]->AddSystem(_system);
    return true;
  }

  return std::nullopt;
}

//////////////////////////////////////////////////
bool Server::HasEntity(const std::string &_name,
                       const unsigned int _worldIndex) const
{
  if (_worldIndex < this->dataPtr->simRunners.size())
    return this->dataPtr->simRunners[_worldIndex]->HasEntity(_name);

  return false;
}

//////////////////////////////////////////////////
std::optional<Entity> Server::EntityByName(const std::string &_name,
    const unsigned int _worldIndex) const
{
  if (_worldIndex < this->dataPtr->simRunners.size())
    return this->dataPtr->simRunners[_worldIndex]->EntityByName(_name);

  return std::nullopt;
}

//////////////////////////////////////////////////
bool Server::RequestRemoveEntity(const std::string &_name,
    bool _recursive, const unsigned int _worldIndex)
{
  if (_worldIndex < this->dataPtr->simRunners.size())
  {
    return this->dataPtr->simRunners[_worldIndex]->RequestRemoveEntity(_name,
        _recursive);
  }

  return false;
}

//////////////////////////////////////////////////
bool Server::RequestRemoveEntity(const Entity _entity,
    bool _recursive, const unsigned int _worldIndex)
{
  if (_worldIndex < this->dataPtr->simRunners.size())
  {
    return this->dataPtr->simRunners[_worldIndex]->RequestRemoveEntity(_entity,
        _recursive);
  }

  return false;
}
<|MERGE_RESOLUTION|>--- conflicted
+++ resolved
@@ -28,7 +28,6 @@
 
 using namespace ignition::gazebo;
 
-<<<<<<< HEAD
 /// \brief This struct provides access to the default world.
 struct DefaultWorld
 {
@@ -45,7 +44,7 @@
       },
       {
         std::string("<plugin filename='libignition-gazebo") +
-        IGNITION_GAZEBO_MAJOR_VERSION_STR + "-systems.so' "
+        IGNITION_GAZEBO_MAJOR_VERSION_STR + "-scene-broadcaster-system.so' "
         "name='ignition::gazebo::systems::SceneBroadcaster'></plugin>"
       },
       {
@@ -122,82 +121,6 @@
     return world;
   }
 };
-=======
-static const char kDefaultWorld[] =
-  "<?xml version='1.0'?>"
-  "<sdf version='1.6'>"
-    "<world name='default'>"
-      "<plugin filename='libignition-gazebo-physics-system.so'"
-      "        name='ignition::gazebo::systems::Physics'>"
-      "</plugin>"
-      "<plugin filename='libignition-gazebo-scene-broadcaster-system.so'"
-      "        name='ignition::gazebo::systems::SceneBroadcaster'>"
-      "</plugin>"
-      "<plugin"
-      "  filename='libignition-gazebo-user-commands-system.so'"
-      "  name='ignition::gazebo::systems::UserCommands'>"
-      "</plugin>"
-      "<gui fullscreen='0'>"
-      "  <plugin filename='Scene3D' name='3D View'>"
-      "    <ignition-gui>"
-      "      <title>3D View</title>"
-      "      <property type='bool' key='showTitleBar'>false</property>"
-      "      <property type='string' key='state'>docked</property>"
-      "    </ignition-gui>"
-      "    <engine>ogre</engine>"
-      "    <scene>scene</scene>"
-      "    <ambient_light>0.4 0.4 0.4</ambient_light>"
-      "    <background_color>0.8 0.8 0.8</background_color>"
-      "    <camera_pose>-6 0 6 0 0.5 0</camera_pose>"
-      "    <service>/world/default/scene/info</service>"
-      "    <pose_topic>/world/default/pose/info</pose_topic>"
-      "    <scene_topic>/world/default/scene/info</scene_topic>"
-      "    <deletion_topic>/world/default/scene/deletion</deletion_topic>"
-      "  </plugin>"
-      "  <plugin filename='WorldControl' name='World control'>"
-      "    <ignition-gui>"
-      "      <title>World control</title>"
-      "      <property type='bool' key='showTitleBar'>false</property>"
-      "      <property type='bool' key='resizable'>false</property>"
-      "      <property type='double' key='height'>72</property>"
-      "      <property type='double' key='width'>121</property>"
-      "      <property type='double' key='z'>1</property>"
-      "      <property type='string' key='state'>floating</property>"
-      "      <anchors target='3D View'>"
-      "        <line own='left' target='left'/>"
-      "        <line own='bottom' target='bottom'/>"
-      "      </anchors>"
-      "    </ignition-gui>"
-      "    <play_pause>true</play_pause>"
-      "    <step>true</step>"
-      "    <start_paused>true</start_paused>"
-      "    <service>/world/default/control</service>"
-      "    <stats_topic>/world/default/stats</stats_topic>"
-      "  </plugin>"
-      "  <plugin filename='WorldStats' name='World stats'>"
-      "    <ignition-gui>"
-      "      <title>World stats</title>"
-      "      <property type='bool' key='showTitleBar'>false</property>"
-      "      <property type='bool' key='resizable'>false</property>"
-      "      <property type='double' key='height'>110</property>"
-      "      <property type='double' key='width'>290</property>"
-      "      <property type='double' key='z'>1</property>"
-      "      <property type='string' key='state'>floating</property>"
-      "      <anchors target='3D View'>"
-      "        <line own='right' target='right'/>"
-      "        <line own='bottom' target='bottom'/>"
-      "      </anchors>"
-      "    </ignition-gui>"
-      "    <sim_time>true</sim_time>"
-      "    <real_time>true</real_time>"
-      "    <real_time_factor>true</real_time_factor>"
-      "    <iterations>true</iterations>"
-      "    <topic>/world/default/stats</topic>"
-      "  </plugin>"
-      "</gui>"
-    "</world>"
-  "</sdf>";
->>>>>>> 3e5a81a9
 
 /////////////////////////////////////////////////
 Server::Server(const ServerConfig &_config)
